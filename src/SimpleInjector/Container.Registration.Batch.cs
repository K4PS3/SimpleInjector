﻿// Copyright (c) Simple Injector Contributors. All rights reserved.
// Licensed under the MIT License. See LICENSE file in the project root for license information.

namespace SimpleInjector
{
    using System;
    using System.Collections.Generic;
    using System.Linq;
    using System.Reflection;
    using SimpleInjector.Decorators;

#if !PUBLISH
    /// <summary>Methods for batch registration.</summary>
#endif
    public partial class Container
    {
        private readonly Dictionary<Type, List<Type>> skippedNonGenericDecorators =
            new Dictionary<Type, List<Type>>();

        /// <summary>
        /// Registers all concrete, non-generic, public and internal types in the given set of
        /// <paramref name="assemblies"/> that implement the given <paramref name="openGenericServiceType"/>
        /// with container's default lifestyle (which is transient by default).
        /// <see cref="TypesToRegisterOptions.IncludeDecorators">Decorators</see> and
        /// <see cref="TypesToRegisterOptions.IncludeGenericTypeDefinitions">generic type definitions</see>
        /// will be excluded from registration, while
        /// <see cref="TypesToRegisterOptions.IncludeComposites">composites</see> are included.
        /// </summary>
        /// <param name="openGenericServiceType">The definition of the open generic type.</param>
        /// <param name="assemblies">A list of assemblies that will be searched.</param>
        /// <exception cref="ArgumentNullException">Thrown when one of the arguments contain a null
        /// reference (Nothing in VB).</exception>
        /// <exception cref="ArgumentException">Thrown when <paramref name="openGenericServiceType"/> is not
        /// an open generic type.</exception>
        /// <exception cref="InvalidOperationException">Thrown when the given set of
        /// <paramref name="assemblies"/> contain multiple types that implement the same
        /// closed generic version of the given <paramref name="openGenericServiceType"/>.</exception>
        public void Register(Type openGenericServiceType, params Assembly[] assemblies)
        {
            this.Register(openGenericServiceType, assemblies, this.SelectionBasedLifestyle);
        }

        /// <summary>
        /// Registers all concrete, non-generic, public and internal types in the given set of
        /// <paramref name="assemblies"/> that implement the given <paramref name="openGenericServiceType"/>
        /// with container's default lifestyle (which is transient by default).
        /// <see cref="TypesToRegisterOptions.IncludeDecorators">Decorators</see> and
        /// <see cref="TypesToRegisterOptions.IncludeGenericTypeDefinitions">generic type definitions</see>
        /// will be excluded from registration, while
        /// <see cref="TypesToRegisterOptions.IncludeComposites">composites</see> are included.
        /// </summary>
        /// <param name="openGenericServiceType">The definition of the open generic type.</param>
        /// <param name="assemblies">A list of assemblies that will be searched.</param>
        /// <exception cref="ArgumentNullException">Thrown when one of the arguments contain a null
        /// reference (Nothing in VB).</exception>
        /// <exception cref="ArgumentException">Thrown when <paramref name="openGenericServiceType"/> is not
        /// an open generic type.</exception>
        /// <exception cref="InvalidOperationException">Thrown when the given set of
        /// <paramref name="assemblies"/> contain multiple types that implement the same
        /// closed generic version of the given <paramref name="openGenericServiceType"/>.</exception>
        public void Register(Type openGenericServiceType, IEnumerable<Assembly> assemblies)
        {
            this.Register(openGenericServiceType, assemblies, this.SelectionBasedLifestyle);
        }

        /// <summary>
        /// Registers all concrete, non-generic, public and internal types in the given
        /// <paramref name="assembly"/> that implement the given <paramref name="openGenericServiceType"/>
        /// with the supplied <paramref name="lifestyle"/>.
        /// <see cref="TypesToRegisterOptions.IncludeDecorators">Decorators</see> and
        /// <see cref="TypesToRegisterOptions.IncludeGenericTypeDefinitions">generic type definitions</see>
        /// will be excluded from registration, while
        /// <see cref="TypesToRegisterOptions.IncludeComposites">composites</see> are included.
        /// </summary>
        /// <param name="openGenericServiceType">The definition of the open generic type.</param>
        /// <param name="assembly">An assembly that will be searched.</param>
        /// <param name="lifestyle">The lifestyle to register instances with.</param>
        /// <exception cref="ArgumentNullException">Thrown when one of the arguments contain a null
        /// reference (Nothing in VB).</exception>
        /// <exception cref="ArgumentException">Thrown when <paramref name="openGenericServiceType"/> is not
        /// an open generic type.</exception>
        /// <exception cref="InvalidOperationException">Thrown when the given
        /// <paramref name="assembly"/> contain multiple types that implement the same
        /// closed generic version of the given <paramref name="openGenericServiceType"/>.</exception>
        public void Register(Type openGenericServiceType, Assembly assembly, Lifestyle lifestyle)
        {
            Requires.IsNotNull(assembly, nameof(assembly));

            this.Register(openGenericServiceType, new[] { assembly }, lifestyle);
        }

        /// <summary>
        /// Registers all concrete, non-generic, public and internal types in the given set of
        /// <paramref name="assemblies"/> that implement the given <paramref name="openGenericServiceType"/>
        /// with the supplied <paramref name="lifestyle"/>.
        /// <see cref="TypesToRegisterOptions.IncludeDecorators">Decorators</see> and
        /// <see cref="TypesToRegisterOptions.IncludeGenericTypeDefinitions">generic type definitions</see>
        /// will be excluded from registration, while
        /// <see cref="TypesToRegisterOptions.IncludeComposites">composites</see> are included.
        /// </summary>
        /// <param name="openGenericServiceType">The definition of the open generic type.</param>
        /// <param name="assemblies">A list of assemblies that will be searched.</param>
        /// <param name="lifestyle">The lifestyle to register instances with.</param>
        /// <exception cref="ArgumentNullException">Thrown when one of the arguments contain a null
        /// reference (Nothing in VB).</exception>
        /// <exception cref="ArgumentException">Thrown when <paramref name="openGenericServiceType"/> is not
        /// an open generic type.</exception>
        /// <exception cref="InvalidOperationException">Thrown when the given set of
        /// <paramref name="assemblies"/> contain multiple types that implement the same
        /// closed generic version of the given <paramref name="openGenericServiceType"/>.</exception>
        public void Register(
            Type openGenericServiceType, IEnumerable<Assembly> assemblies, Lifestyle lifestyle)
        {
            Requires.IsNotNull(openGenericServiceType, nameof(openGenericServiceType));
            Requires.IsNotNull(lifestyle, nameof(lifestyle));
            Requires.IsNotNull(assemblies, nameof(assemblies));

            Requires.IsGenericType(
                openGenericServiceType,
                nameof(openGenericServiceType),
                guidance: StringResources.SuppliedTypeIsNotGenericExplainingAlternativesWithAssemblies);

            Requires.IsNotPartiallyClosed(openGenericServiceType, nameof(openGenericServiceType));

            Requires.IsOpenGenericType(
                openGenericServiceType,
                nameof(openGenericServiceType),
                guidance: StringResources.SuppliedTypeIsNotOpenGenericExplainingAlternativesWithAssemblies);

            var results =
                this.GetNonGenericTypesToRegisterForOneToOneMapping(openGenericServiceType, assemblies);

            this.Register(openGenericServiceType, results.ImplementationTypes, lifestyle);

            this.AddSkippedDecorators(openGenericServiceType, results.SkippedDecorators);
        }

        /// <summary>
        /// Registers all supplied <paramref name="implementationTypes"/> based on the closed-generic version
        /// of the given <paramref name="openGenericServiceType"/> with the transient lifestyle.
        /// </summary>
        /// <param name="openGenericServiceType">The definition of the open generic type.</param>
        /// <param name="implementationTypes">A list types to be registered.</param>
        /// <exception cref="ArgumentNullException">Thrown when one of the arguments contain a null
        /// reference (Nothing in VB).</exception>
        /// <exception cref="ArgumentException">Thrown when <paramref name="openGenericServiceType"/> is not
        /// an open generic type or when one of the supplied types from the
        /// <paramref name="implementationTypes"/> collection does not derive from
        /// <paramref name="openGenericServiceType"/>.</exception>
        /// <exception cref="InvalidOperationException">Thrown when the given set of
        /// <paramref name="implementationTypes"/> contain multiple types that implement the same
        /// closed generic version of the given <paramref name="openGenericServiceType"/>.</exception>
        public void Register(Type openGenericServiceType, IEnumerable<Type> implementationTypes)
        {
            this.Register(openGenericServiceType, implementationTypes, this.SelectionBasedLifestyle);
        }

        /// <summary>
        /// Registers all supplied <paramref name="implementationTypes"/> based on the closed-generic version
        /// of the given <paramref name="openGenericServiceType"/> with the given <paramref name="lifestyle"/>.
        /// </summary>
        /// <param name="openGenericServiceType">The definition of the open generic type.</param>
        /// <param name="implementationTypes">A list types to be registered.</param>
        /// <param name="lifestyle">The lifestyle to register instances with.</param>
        /// <exception cref="ArgumentNullException">Thrown when one of the arguments contain a null
        /// reference (Nothing in VB).</exception>
        /// <exception cref="ArgumentException">Thrown when <paramref name="openGenericServiceType"/> is not
        /// an open generic type or when one of the supplied types from the
        /// <paramref name="implementationTypes"/> collection does not derive from
        /// <paramref name="openGenericServiceType"/>.</exception>
        /// <exception cref="InvalidOperationException">Thrown when the given set of
        /// <paramref name="implementationTypes"/> contain multiple types that implement the same
        /// closed generic version of the given <paramref name="openGenericServiceType"/>.</exception>
        public void Register(
            Type openGenericServiceType, IEnumerable<Type> implementationTypes, Lifestyle lifestyle)
        {
            Requires.IsNotNull(openGenericServiceType, nameof(openGenericServiceType));
            Requires.IsNotNull(lifestyle, nameof(lifestyle));
            Requires.IsNotNull(implementationTypes, nameof(implementationTypes));

            Requires.IsGenericType(
                openGenericServiceType,
                nameof(openGenericServiceType),
                guidance: StringResources.SuppliedTypeIsNotGenericExplainingAlternativesWithTypes);

            Requires.IsNotPartiallyClosed(openGenericServiceType, nameof(openGenericServiceType));

            Requires.IsOpenGenericType(
                openGenericServiceType,
                paramName: nameof(openGenericServiceType),
                guidance: StringResources.SuppliedTypeIsNotOpenGenericExplainingAlternativesWithTypes);

            implementationTypes = implementationTypes.Distinct().ToArray();

            Requires.DoesNotContainNullValues(implementationTypes, nameof(implementationTypes));
<<<<<<< HEAD
            CollectionDoesNotContainOpenGenericTypes(
                openGenericServiceType, implementationTypes, nameof(implementationTypes));
=======
>>>>>>> 786c7940

            Requires.ServiceIsAssignableFromImplementations(
                openGenericServiceType,
                implementationTypes,
                paramName: nameof(implementationTypes),
                typeCanBeServiceType: false);

            CollectionDoesNotContainOpenGenericTypes(
                openGenericServiceType,
                implementationTypes,
                nameof(implementationTypes));

            var mappings =
                from mapping in BatchMapping.Build(openGenericServiceType, implementationTypes)
                let registration = lifestyle.CreateRegistration(mapping.ImplementationType, this)
                from serviceType in mapping.ClosedServiceTypes
                select new { serviceType, registration };

            foreach (var mapping in mappings)
            {
                this.AddRegistration(mapping.serviceType, mapping.registration);
            }
        }

        /// <summary>
        /// Registers all concrete, non-generic, public and internal types in the given set of
        /// <paramref name="assemblies"/> that implement the given <paramref name="openGenericServiceType"/>
        /// with <see cref="Lifestyle.Singleton" /> lifestyle.
        /// <see cref="TypesToRegisterOptions.IncludeDecorators">Decorators</see> and
        /// <see cref="TypesToRegisterOptions.IncludeGenericTypeDefinitions">generic type definitions</see>
        /// will be excluded from registration, while
        /// <see cref="TypesToRegisterOptions.IncludeComposites">composites</see> are included.
        /// </summary>
        /// <param name="openGenericServiceType">The definition of the open generic type.</param>
        /// <param name="assemblies">A list of assemblies that will be searched.</param>
        /// <exception cref="ArgumentNullException">Thrown when one of the arguments contain a null
        /// reference (Nothing in VB).</exception>
        /// <exception cref="ArgumentException">Thrown when <paramref name="openGenericServiceType"/> is not
        /// an open generic type.</exception>
        /// <exception cref="InvalidOperationException">Thrown when the given set of
        /// <paramref name="assemblies"/> contain multiple types that implement the same
        /// closed generic version of the given <paramref name="openGenericServiceType"/>.</exception>
        public void RegisterSingleton(Type openGenericServiceType, params Assembly[] assemblies)
        {
            this.RegisterSingleton(openGenericServiceType, (IEnumerable<Assembly>)assemblies);
        }

        /// <summary>
        /// Registers all concrete, non-generic, public and internal types in the given set of
        /// <paramref name="assemblies"/> that implement the given <paramref name="openGenericServiceType"/>
        /// with <see cref="Lifestyle.Singleton" /> lifestyle.
        /// <see cref="TypesToRegisterOptions.IncludeDecorators">Decorators</see> and
        /// <see cref="TypesToRegisterOptions.IncludeGenericTypeDefinitions">generic type definitions</see>
        /// will be excluded from registration, while
        /// <see cref="TypesToRegisterOptions.IncludeComposites">composites</see> are included.
        /// </summary>
        /// <param name="openGenericServiceType">The definition of the open generic type.</param>
        /// <param name="assemblies">A list of assemblies that will be searched.</param>
        /// <exception cref="ArgumentNullException">Thrown when one of the arguments contain a null
        /// reference (Nothing in VB).</exception>
        /// <exception cref="ArgumentException">Thrown when <paramref name="openGenericServiceType"/> is not
        /// an open generic type.</exception>
        /// <exception cref="InvalidOperationException">Thrown when the given set of
        /// <paramref name="assemblies"/> contain multiple types that implement the same
        /// closed generic version of the given <paramref name="openGenericServiceType"/>.</exception>
        public void RegisterSingleton(Type openGenericServiceType, IEnumerable<Assembly> assemblies)
        {
            this.Register(openGenericServiceType, assemblies, Lifestyle.Singleton);
        }

        /// <summary>
        /// Registers all concrete, non-generic types (both public and internal) that are defined in the given
        /// set of <paramref name="assemblies"/> and that implement the given <typeparamref name="TService"/>
        /// with a default lifestyle and register them as a collection of <typeparamref name="TService"/>.
        /// Unless overridden using a custom
        /// <see cref="ContainerOptions.LifestyleSelectionBehavior">LifestyleSelectionBehavior</see>, the
        /// default lifestyle is <see cref="Lifestyle.Transient">Transient</see>.
        /// </summary>
        /// <typeparam name="TService">The element type of the collections to register. This can be either
        /// a non-generic, closed-generic or open-generic type.</typeparam>
        /// <param name="assemblies">A list of assemblies that will be searched.</param>
        /// <exception cref="ArgumentNullException">Thrown when one of the supplied arguments contain a null
        /// reference (Nothing in VB).</exception>
        [Obsolete("Please use Container." + nameof(Container.Collection) + "." +
            nameof(ContainerCollectionRegistrator.Register) + " instead. " +
            "Will be treated as an error from version 5.0. " +
            "Will be removed in version 6.0.",
            error: false)]
        public void RegisterCollection<TService>(IEnumerable<Assembly> assemblies) where TService : class
        {
            this.Collection.Register<TService>(assemblies);
        }

        /// <summary>
        /// Registers all concrete, non-generic types (both public and internal) that are defined in the given
        /// set of <paramref name="assemblies"/> and that implement the given <paramref name="serviceType"/>
        /// with a default lifestyle and register them as a collection of <paramref name="serviceType"/>.
        /// Unless overridden using a custom
        /// <see cref="ContainerOptions.LifestyleSelectionBehavior">LifestyleSelectionBehavior</see>, the
        /// default lifestyle is <see cref="Lifestyle.Transient">Transient</see>.
        /// <see cref="TypesToRegisterOptions.IncludeComposites">Composites</see>,
        /// <see cref="TypesToRegisterOptions.IncludeDecorators">decorators</see> and
        /// <see cref="TypesToRegisterOptions.IncludeGenericTypeDefinitions">generic type definitions</see>
        /// will be excluded from registration.
        /// </summary>
        /// <param name="serviceType">The element type of the collections to register. This can be either
        /// a non-generic, closed-generic or open-generic type.</param>
        /// <param name="assemblies">A list of assemblies that will be searched.</param>
        /// <exception cref="ArgumentNullException">Thrown when one of the supplied arguments contain a null
        /// reference (Nothing in VB).</exception>
        [Obsolete("Please use Container." + nameof(Container.Collection) + "." +
            nameof(ContainerCollectionRegistrator.Register) + " instead. " +
            "Will be treated as an error from version 5.0. " +
            "Will be removed in version 6.0.",
            error: false)]
        public void RegisterCollection(Type serviceType, params Assembly[] assemblies)
        {
            this.Collection.Register(serviceType, assemblies);
        }

        /// <summary>
        /// Registers all concrete, non-generic types (both public and internal) that are defined in the given
        /// set of <paramref name="assemblies"/> and that implement the given <paramref name="serviceType"/>
        /// with a default lifestyle and register them as a collection of <paramref name="serviceType"/>.
        /// Unless overridden using a custom
        /// <see cref="ContainerOptions.LifestyleSelectionBehavior">LifestyleSelectionBehavior</see>, the
        /// default lifestyle is <see cref="Lifestyle.Transient">Transient</see>.
        /// <see cref="TypesToRegisterOptions.IncludeComposites">Composites</see>,
        /// <see cref="TypesToRegisterOptions.IncludeDecorators">decorators</see> and
        /// <see cref="TypesToRegisterOptions.IncludeGenericTypeDefinitions">generic type definitions</see>
        /// will be excluded from registration.
        /// </summary>
        /// <param name="serviceType">The element type of the collections to register. This can be either
        /// a non-generic, closed-generic or open-generic type.</param>
        /// <param name="assemblies">A list of assemblies that will be searched.</param>
        /// <exception cref="ArgumentNullException">Thrown when one of the supplied arguments contain a null
        /// reference (Nothing in VB).</exception>
        [Obsolete("Please use Container." + nameof(Container.Collection) + "." +
            nameof(ContainerCollectionRegistrator.Register) + " instead. " +
            "Will be treated as an error from version 5.0. " +
            "Will be removed in version 6.0.",
            error: false)]
        public void RegisterCollection(Type serviceType, IEnumerable<Assembly> assemblies)
        {
            this.Collection.Register(serviceType, assemblies);
        }

        /// <summary>
        /// Returns all concrete non-generic types that are located in the supplied <paramref name="assemblies"/>
        /// and implement or inherit from the supplied <typeparamref name="TService"/>.
        /// </summary>
        /// <remarks>
        /// Use this method when you need influence the types that are registered using
        /// <see cref="ContainerCollectionRegistrator.Register(Type, Assembly[])">Container.Collections.Register</see>.
        /// The <b>Collections.Register</b> overloads that take a collection of <see cref="Assembly"/>
        /// objects use this method internally to get the list of types that need to be registered. Instead of
        /// calling such overload, you can call an overload that takes a list of <see cref="System.Type"/> objects
        /// and pass in a filtered result from this <b>GetTypesToRegister</b> method.
        /// <code lang="cs"><![CDATA[
        /// var container = new Container();
        ///
        /// IEnumerable<Assembly> assemblies = new[] { typeof(ILogger).Assembly };
        /// var types = container.GetTypesToRegister<ILogger>(assemblies)
        ///     .Where(type => type.IsPublic);
        ///
        /// container.Collections.Register<ILogger>(types);
        /// ]]></code>
        /// This example calls the <b>GetTypesToRegister</b> method to request a list of concrete implementations
        /// of the <b>ILogger</b> interface from the assembly of that interface. After that
        /// all internal types are filtered out. This list is supplied to the
        /// <see cref="ContainerCollectionRegistrator.Register{TService}(IEnumerable{Type})">Collections.Register&lt;TService&gt;(IEnumerable&lt;Type&gt;)</see>
        /// overload to finish the registration.
        /// </remarks>
        /// <typeparam name="TService">The base type or interface to find derived types for.</typeparam>
        /// <param name="assemblies">A list of assemblies that will be searched.</param>
        /// <returns>A collection of types.</returns>
        /// <exception cref="ArgumentNullException">Thrown when one of the arguments contain a null reference
        /// (Nothing in VB).</exception>
        /// <returns>A collection of types.</returns>
        public IEnumerable<Type> GetTypesToRegister<TService>(IEnumerable<Assembly> assemblies)
        {
            return this.GetTypesToRegister(typeof(TService), assemblies, new TypesToRegisterOptions());
        }

        /// <summary>
        /// Returns all concrete non-generic types that are located in the supplied <paramref name="assemblies"/>
        /// and implement or inherit from the supplied <typeparamref name="TService"/>.
        /// </summary>
        /// <remarks>
        /// Use this method when you need influence the types that are registered using
        /// <see cref="ContainerCollectionRegistrator.Register(Type, Assembly[])">Container.Collections.Register</see>.
        /// The <b>Collections.Register</b> overloads that take a collection of <see cref="Assembly"/>
        /// objects use this method internally to get the list of types that need to be registered. Instead of
        /// calling such overload, you can call an overload that takes a list of <see cref="System.Type"/> objects
        /// and pass in a filtered result from this <b>GetTypesToRegister</b> method.
        /// <code lang="cs"><![CDATA[
        /// var container = new Container();
        ///
        /// var types = container.GetTypesToRegister<ILogger>(
        ///     typeof(ILogger).Assembly,
        ///     typeof(FileLogger).Assembly)
        ///     .Where(type => type.IsPublic);
        ///
        /// container.Collections.Register<ILogger>(types);
        /// ]]></code>
        /// This example calls the <b>GetTypesToRegister</b> method to request a list of concrete implementations
        /// of the <b>ILogger</b> interface from the assembly of that interface. After that
        /// all internal types are filtered out. This list is supplied to the
        /// <see cref="ContainerCollectionRegistrator.Register{TService}(IEnumerable{TService})">Container.Collections.Register&lt;TService&gt;(IEnumerable&lt;Type&gt;)</see>
        /// overload to finish the registration.
        /// </remarks>
        /// <typeparam name="TService">The base type or interface to find derived types for.</typeparam>
        /// <param name="assemblies">A list of assemblies that will be searched.</param>
        /// <returns>A collection of types.</returns>
        /// <exception cref="ArgumentNullException">Thrown when one of the arguments contain a null reference
        /// (Nothing in VB).</exception>
        /// <returns>A collection of types.</returns>
        public IEnumerable<Type> GetTypesToRegister<TService>(params Assembly[] assemblies)
        {
            return this.GetTypesToRegister(typeof(TService), assemblies, new TypesToRegisterOptions());
        }

        /// <summary>
        /// Returns all concrete non-generic types that are located in the supplied <paramref name="assemblies"/>
        /// and implement or inherit from the supplied <paramref name="serviceType"/>.
        /// <paramref name="serviceType"/> can be an open-generic type.
        /// </summary>
        /// <remarks>
        /// Use this method when you need influence the types that are registered using
        /// <see cref="Register(System.Type, IEnumerable{System.Reflection.Assembly})">Register</see> or
        /// <see cref="ContainerCollectionRegistrator.Register(Type, Assembly[])">Collections.Register</see>.
        /// The <b>Register</b> overloads that take a collection of <see cref="Assembly"/>
        /// objects use this method internally to get the list of types that need to be registered. Instead of
        /// calling such overload, you can call an overload that takes a list of <see cref="System.Type"/> objects
        /// and pass in a filtered result from this <b>GetTypesToRegister</b> method.
        /// <code lang="cs"><![CDATA[
        /// var container = new Container();
        ///
        /// var assemblies = new[] { typeof(ICommandHandler<>).Assembly };
        /// var types = container.GetTypesToRegister(typeof(ICommandHandler<>), assemblies)
        ///     .Where(type => type.IsPublic);
        ///
        /// container.Register(typeof(ICommandHandler<>), types);
        /// ]]></code>
        /// This example calls the <b>GetTypesToRegister</b> method to request a list of concrete implementations
        /// of the <b>ICommandHandler&lt;T&gt;</b> interface from the assembly of that interface. After that
        /// all internal types are filtered out. This list is supplied to the
        /// <see cref="Container.Register(System.Type,IEnumerable{System.Type})">Register(Type, IEnumerable&lt;Type&gt;)</see>
        /// overload to finish the registration.
        /// </remarks>
        /// <param name="serviceType">The base type or interface to find derived types for. This can be both
        /// a non-generic and open-generic type.</param>
        /// <param name="assemblies">A list of assemblies that will be searched.</param>
        /// <returns>A collection of types.</returns>
        /// <exception cref="ArgumentNullException">Thrown when one of the arguments contain a null reference
        /// (Nothing in VB).</exception>
        public IEnumerable<Type> GetTypesToRegister(Type serviceType, params Assembly[] assemblies)
        {
            return this.GetTypesToRegister(serviceType, assemblies, new TypesToRegisterOptions());
        }

        /// <summary>
        /// Returns all concrete non-generic types that are located in the supplied <paramref name="assemblies"/>
        /// and implement or inherit from the supplied <paramref name="serviceType"/>.
        /// <paramref name="serviceType"/> can be an open-generic type.
        /// </summary>
        /// <remarks>
        /// Use this method when you need influence the types that are registered using
        /// <see cref="Register(System.Type, IEnumerable{System.Reflection.Assembly})">Register</see> or
        /// <see cref="ContainerCollectionRegistrator.Register(Type, Assembly[])">Collections.Register</see>.
        /// The <b>Register</b> overloads that take a collection of <see cref="Assembly"/>
        /// objects use this method internally to get the list of types that need to be registered. Instead of
        /// calling such overload, you can call an overload that takes a list of <see cref="System.Type"/> objects
        /// and pass in a filtered result from this <b>GetTypesToRegister</b> method.
        /// <code lang="cs"><![CDATA[
        /// var container = new Container();
        ///
        /// var assemblies = new[] { typeof(ICommandHandler<>).Assembly };
        /// var types = container.GetTypesToRegister(typeof(ICommandHandler<>), assemblies)
        ///     .Where(type => type.IsPublic);
        ///
        /// container.Register(typeof(ICommandHandler<>), types);
        /// ]]></code>
        /// This example calls the <b>GetTypesToRegister</b> method to request a list of concrete implementations
        /// of the <b>ICommandHandler&lt;T&gt;</b> interface from the assembly of that interface. After that
        /// all internal types are filtered out. This list is supplied to the
        /// <see cref="Container.Register(System.Type,IEnumerable{System.Type})">Register(Type, IEnumerable&lt;Type&gt;)</see>
        /// overload to finish the registration.
        /// </remarks>
        /// <param name="serviceType">The base type or interface to find derived types for. This can be both
        /// a non-generic and open-generic type.</param>
        /// <param name="assemblies">A list of assemblies that will be searched.</param>
        /// <returns>A collection of types.</returns>
        /// <exception cref="ArgumentNullException">Thrown when one of the arguments contain a null reference
        /// (Nothing in VB).</exception>
        public IEnumerable<Type> GetTypesToRegister(Type serviceType, IEnumerable<Assembly> assemblies)
        {
            return this.GetTypesToRegister(serviceType, assemblies, new TypesToRegisterOptions());
        }

        /// <summary>
        /// Returns all concrete types that are located in the supplied <paramref name="assemblies"/>
        /// and implement or inherit from the supplied <paramref name="serviceType"/> and match the specified
        /// <paramref name="options."/>. <paramref name="serviceType"/> can be an open-generic type.
        /// </summary>
        /// <remarks>
        /// Use this method when you need influence the types that are registered using
        /// <see cref="Register(System.Type, IEnumerable{System.Reflection.Assembly})">Register</see>.
        /// The <b>Register</b> overloads that take a collection of <see cref="Assembly"/>
        /// objects use this method internally to get the list of types that need to be registered. Instead of
        /// calling  such overload, you can call an overload that takes a list of <see cref="System.Type"/> objects
        /// and pass  in a filtered result from this <b>GetTypesToRegister</b> method.
        /// <code lang="cs"><![CDATA[
        /// var container = new Container();
        ///
        /// var assemblies = new[] { typeof(ICommandHandler<>).Assembly };
        /// var options = new TypesToRegisterOptions { IncludeGenericTypeDefinitions: true };
        /// var types = container.GetTypesToRegister(typeof(ICommandHandler<>), assemblies, options)
        ///     .Where(type => type.IsPublic);
        ///
        /// container.Register(typeof(ICommandHandler<>), types);
        /// ]]></code>
        /// This example calls the <b>GetTypesToRegister</b> method to request a list of concrete implementations
        /// of the <b>ICommandHandler&lt;T&gt;</b> interface from the assembly of that interface. After that
        /// all internal types are filtered out. This list is supplied to the
        /// <see cref="Container.Register(System.Type,IEnumerable{System.Type})">Register(Type, IEnumerable&lt;Type&gt;)</see>
        /// overload to finish the registration.
        /// </remarks>
        /// <param name="serviceType">The base type or interface to find derived types for. This can be both
        /// a non-generic and open-generic type.</param>
        /// <param name="assemblies">A list of assemblies that will be searched.</param>
        /// <param name="options">The options.</param>
        /// <returns>A collection of types.</returns>
        /// <exception cref="ArgumentNullException">Thrown when one of the arguments contain a null reference
        /// (Nothing in VB).</exception>
        public IEnumerable<Type> GetTypesToRegister(
            Type serviceType, IEnumerable<Assembly> assemblies, TypesToRegisterOptions options)
        {
            Requires.IsNotNull(serviceType, nameof(serviceType));
            Requires.IsNotNull(assemblies, nameof(assemblies));
            Requires.IsNotNull(options, nameof(options));
            Requires.IsNotPartiallyClosed(serviceType, nameof(serviceType));

            return this.GetTypesToRegisterInternal(serviceType, assemblies, options);
        }

        private Type[] GetTypesToRegisterInternal(
            Type serviceType, IEnumerable<Assembly> assemblies, TypesToRegisterOptions options)
        {
            var types =
                from assembly in assemblies.Distinct()
                where !assembly.IsDynamic
                from type in GetTypesFromAssembly(assembly)
                where Types.IsConcreteType(type)
                where options.IncludeGenericTypeDefinitions || !type.IsGenericTypeDefinition()
                where Types.ServiceIsAssignableFromImplementation(serviceType, type)
                let ctor = this.SelectImplementationTypeConstructorOrNull(type)
                where ctor == null || options.IncludeDecorators || !Types.IsDecorator(serviceType, ctor)
                where ctor == null || options.IncludeComposites || !Types.IsComposite(serviceType, ctor)
                select type;

            return types.ToArray();
        }

        private NonGenericTypesToRegisterForOneToOneMappingResults
            GetNonGenericTypesToRegisterForOneToOneMapping(
                Type openGenericServiceType, IEnumerable<Assembly> assemblies)
        {
            var options = new TypesToRegisterOptions { IncludeDecorators = true };

            Type[] typesIncludingDecorators =
                this.GetTypesToRegisterInternal(openGenericServiceType, assemblies, options);

            var partitions =
                typesIncludingDecorators.Partition(type => !this.IsDecorator(openGenericServiceType, type));

            return new NonGenericTypesToRegisterForOneToOneMappingResults
            {
                ImplementationTypes = partitions.Item1,
                SkippedDecorators = partitions.Item2
            };
        }

        private bool IsDecorator(Type openGenericServiceType, Type implemenationType)
        {
            var ctor = this.SelectImplementationTypeConstructorOrNull(implemenationType);
            return ctor != null && Types.IsDecorator(openGenericServiceType, ctor);
        }

        private ConstructorInfo SelectImplementationTypeConstructorOrNull(Type implementationType)
        {
            try
            {
                return this.Options.SelectConstructor(implementationType);
            }
            catch (ActivationException)
            {
                // If the constructor resolution behavior fails, we can't determine the type's constructor.
                // Since this method is used by batch registration, by returning null the type
                // will be included in batch registration and at that point GetConstructor is called again
                // -and will fail again- giving the user the required information.
                return null;
            }
        }

        private static IEnumerable<Type> GetTypesFromAssembly(Assembly assembly)
        {
            try
            {
                return assembly.GetTypes();
            }
            catch (Exception ex)
            {
                // Throw a more descriptive message containing the name of the assembly.
                throw new InvalidOperationException(
                    StringResources.UnableToLoadTypesFromAssembly(assembly, ex), ex);
            }
        }

        private void AddSkippedDecorators(Type openGenericServiceType, IEnumerable<Type> nonGenericDecorators)
        {
            if (!this.skippedNonGenericDecorators.ContainsKey(openGenericServiceType))
            {
                this.skippedNonGenericDecorators[openGenericServiceType] = new List<Type>();
            }

            this.skippedNonGenericDecorators[openGenericServiceType].AddRange(nonGenericDecorators);
        }

        private Type[] GetNonGenericDecoratorsThatWereSkippedDuringBatchRegistration(Type serviceType)
        {
            if (serviceType.IsGenericType())
            {
                var typeDef = serviceType.GetGenericTypeDefinition();

                if (this.skippedNonGenericDecorators.ContainsKey(typeDef))
                {
                    return this.skippedNonGenericDecorators[typeDef]
                        .Where(t => serviceType.IsAssignableFrom(t))
                        .ToArray();
                }
            }

            return Helpers.Array<Type>.Empty;
        }

        private static void CollectionDoesNotContainOpenGenericTypes(
            Type openGenericServiceType, IEnumerable<Type> typesToRegister, string paramName)
        {
            var openGenericTypes = typesToRegister.Where(type => type.ContainsGenericParameters());

            if (openGenericTypes.Any())
            {
                var closedAndNonGenericTypes =
                    typesToRegister.Where(type => !type.ContainsGenericParameters());

                string message = StringResources.ThisOverloadDoesNotAllowOpenGenerics(
                    openGenericServiceType: openGenericServiceType,
                    openGenericTypes: openGenericTypes.ToArray(),
                    closedAndNonGenericTypes: closedAndNonGenericTypes.ToArray());

                throw new ArgumentException(message, paramName);
            }
        }

        private sealed class BatchMapping
        {
            internal Type ImplementationType { get; private set; }

            internal IEnumerable<Type> ClosedServiceTypes { get; private set; }

            public static BatchMapping[] Build(Type openServiceType, IEnumerable<Type> implementationTypes)
            {
                var mappings = (
                    from implemenationType in implementationTypes
                    select Build(openServiceType, implemenationType))
                    .ToArray();

                RequiresNoDuplicateRegistrations(mappings);

                return mappings;
            }

            public static BatchMapping Build(Type openServiceType, Type implementationType)
            {
                return new BatchMapping()
                {
                    ImplementationType = implementationType,
                    ClosedServiceTypes = implementationType.GetBaseTypesAndInterfacesFor(openServiceType)
                };
            }

            private static void RequiresNoDuplicateRegistrations(BatchMapping[] mappings)
            {
                // Use of 'Count() > 1' instead of 'Skip(1).Any()' is not a performance problem here, and is
                // actually faster in this case, because Enumerable.GroupBy returns an instance that
                // implements ICollection<T>.
#pragma warning disable RCS1083
                var duplicateServiceTypes =
                    from mapping in mappings
                    from closedServiceType in mapping.ClosedServiceTypes
                    group mapping.ImplementationType by closedServiceType into serviceTypeGroup
                    where serviceTypeGroup.Count() > 1
                    select new
                    {
                        service = serviceTypeGroup.Key,
                        implementations = serviceTypeGroup.ToArray()
                    };

                var invalidRegistration = duplicateServiceTypes.FirstOrDefault();

                if (invalidRegistration != null)
                {
                    throw new InvalidOperationException(
                        StringResources.MultipleTypesThatRepresentClosedGenericType(
                            invalidRegistration.service, invalidRegistration.implementations));
                }
            }
        }

        private static void CollectionDoesNotContainOpenGenericTypes(
            Type openGenericServiceType, IEnumerable<Type> typesToRegister, string paramName)
        {
            Type[] openGenericTypes = (
                from type in typesToRegister
                where type.ContainsGenericParameters()
                select type)
                .ToArray();

            if (openGenericTypes.Length > 0)
            {
                var closedGenericMapping = (
                    from type in typesToRegister
                    where !type.ContainsGenericParameters()
                    from service in type.GetBaseTypesAndInterfacesFor(openGenericServiceType)
                    select new { service, type })
                    .FirstOrDefault();

                string message = StringResources.ThisOverloadDoesNotAllowOpenGenerics(
                    openGenericTypes, closedGenericMapping?.service, closedGenericMapping?.type);

                throw new ArgumentException(message, paramName);
            }
        }

        private class NonGenericTypesToRegisterForOneToOneMappingResults
        {
            public List<Type> SkippedDecorators { get; set; }
            public List<Type> ImplementationTypes { get; set; }
        }
    }
}<|MERGE_RESOLUTION|>--- conflicted
+++ resolved
@@ -193,11 +193,6 @@
             implementationTypes = implementationTypes.Distinct().ToArray();
 
             Requires.DoesNotContainNullValues(implementationTypes, nameof(implementationTypes));
-<<<<<<< HEAD
-            CollectionDoesNotContainOpenGenericTypes(
-                openGenericServiceType, implementationTypes, nameof(implementationTypes));
-=======
->>>>>>> 786c7940
 
             Requires.ServiceIsAssignableFromImplementations(
                 openGenericServiceType,
@@ -718,31 +713,6 @@
             }
         }
 
-        private static void CollectionDoesNotContainOpenGenericTypes(
-            Type openGenericServiceType, IEnumerable<Type> typesToRegister, string paramName)
-        {
-            Type[] openGenericTypes = (
-                from type in typesToRegister
-                where type.ContainsGenericParameters()
-                select type)
-                .ToArray();
-
-            if (openGenericTypes.Length > 0)
-            {
-                var closedGenericMapping = (
-                    from type in typesToRegister
-                    where !type.ContainsGenericParameters()
-                    from service in type.GetBaseTypesAndInterfacesFor(openGenericServiceType)
-                    select new { service, type })
-                    .FirstOrDefault();
-
-                string message = StringResources.ThisOverloadDoesNotAllowOpenGenerics(
-                    openGenericTypes, closedGenericMapping?.service, closedGenericMapping?.type);
-
-                throw new ArgumentException(message, paramName);
-            }
-        }
-
         private class NonGenericTypesToRegisterForOneToOneMappingResults
         {
             public List<Type> SkippedDecorators { get; set; }
