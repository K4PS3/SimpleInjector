﻿#region Copyright Simple Injector Contributors
/* The Simple Injector is an easy-to-use Inversion of Control library for .NET
 * 
 * Copyright (c) 2013-2018 Simple Injector Contributors
 * 
 * Permission is hereby granted, free of charge, to any person obtaining a copy of this software and 
 * associated documentation files (the "Software"), to deal in the Software without restriction, including 
 * without limitation the rights to use, copy, modify, merge, publish, distribute, sublicense, and/or sell 
 * copies of the Software, and to permit persons to whom the Software is furnished to do so, subject to the 
 * following conditions:
 * 
 * The above copyright notice and this permission notice shall be included in all copies or substantial 
 * portions of the Software.
 * 
 * THE SOFTWARE IS PROVIDED "AS IS", WITHOUT WARRANTY OF ANY KIND, EXPRESS OR IMPLIED, INCLUDING BUT NOT 
 * LIMITED TO THE WARRANTIES OF MERCHANTABILITY, FITNESS FOR A PARTICULAR PURPOSE AND NONINFRINGEMENT. IN NO 
 * EVENT SHALL THE AUTHORS OR COPYRIGHT HOLDERS BE LIABLE FOR ANY CLAIM, DAMAGES OR OTHER LIABILITY, WHETHER 
 * IN AN ACTION OF CONTRACT, TORT OR OTHERWISE, ARISING FROM, OUT OF OR IN CONNECTION WITH THE SOFTWARE OR THE 
 * USE OR OTHER DEALINGS IN THE SOFTWARE.
*/
#endregion

namespace SimpleInjector.Decorators
{
    using System;
    using System.Collections;
    using System.Collections.Generic;
    using System.Diagnostics.CodeAnalysis;
    using System.Linq;
    using System.Linq.Expressions;
    using System.Reflection;
    using SimpleInjector.Internals;
    using SimpleInjector.Lifestyles;

    // This class allows decorating collections of services with elements that are created out of the control
    // of the container. Collections are registered using the following methods:
    // -Collections.Register<TService>(IEnumerable<TService> uncontrolledCollection)
    // -Register<TService>(TService) (where TService is a IEnumerable<T>)
    // -Collections.Register(Type serviceType, IEnumerable uncontrolledCollection).
    internal sealed class ContainerUncontrolledServicesDecoratorInterceptor : DecoratorExpressionInterceptor
    {
        private readonly Dictionary<InstanceProducer, IEnumerable> singletonDecoratedCollectionsCache;
        private readonly ExpressionBuiltEventArgs e;
        private readonly Type registeredServiceType;

        private ConstructorInfo? decoratorConstructor;
        private Type? decoratorType;

        public ContainerUncontrolledServicesDecoratorInterceptor(
            DecoratorExpressionInterceptorData data,
            Dictionary<InstanceProducer, IEnumerable> singletonDecoratedCollectionsCache,
            ExpressionBuiltEventArgs e,
            Type registeredServiceType)
            : base(data)
        {
            this.singletonDecoratedCollectionsCache = singletonDecoratedCollectionsCache;
            this.e = e;
            this.registeredServiceType = registeredServiceType;
        }

        internal bool SatisfiesPredicate()
        {
            // We don't have an expression at this point, since the instances are not created by the container.
            // Therefore we fake an expression so it can still be passed on to the predicate the user might
            // have defined.
            var expression = Expression.Constant(null, this.registeredServiceType);

            var registration = new ExpressionRegistration(
                expression, this.registeredServiceType, Lifestyle.Unknown, this.Container);

            registration.ReplaceRelationships(this.e.InstanceProducer.GetRelationships());

            var info = this.GetServiceTypeInfo(
                this.e,
                originalExpression: expression,
                originalRegistration: registration,
                registeredServiceType: this.registeredServiceType);

            this.Context = this.CreatePredicateContext(this.registeredServiceType, expression, info);

            return this.SatisfiesPredicate(this.Context);
        }

        internal void SetDecorator(Type decorator)
        {
            this.decoratorConstructor = this.Container.Options.SelectConstructor(decorator);

            if (object.ReferenceEquals(this.Lifestyle, this.Container.SelectionBasedLifestyle))
            {
                this.Lifestyle = this.Container.Options.SelectLifestyle(decorator);
            }

            // The actual decorator could be different. TODO: must... write... test... for... this.
            this.decoratorType = this.decoratorConstructor.DeclaringType;
        }

        internal void ApplyDecorator()
        {
            var registration = new ExpressionRegistration(
                this.e.Expression, this.registeredServiceType, Lifestyle.Unknown, this.Container);

            registration.ReplaceRelationships(this.e.InstanceProducer.GetRelationships());

            var serviceTypeInfo = this.GetServiceTypeInfo(
                this.e,
                originalRegistration: registration,
                registeredServiceType: this.registeredServiceType);

            var decoratedExpression = this.BuildDecoratorExpression(out Registration decoratorRegistration);

            this.e.Expression = decoratedExpression;

            // Add the decorator to the list of applied decorator. This way users can use this
            // information in the predicate of the next decorator they add.
            serviceTypeInfo.AddAppliedDecorator(
                this.registeredServiceType,
                this.decoratorType!,
                this.Container,
                this.Lifestyle,
                decoratedExpression);

            this.e.KnownRelationships.AddRange(decoratorRegistration.GetRelationships());
        }

        [SuppressMessage("Microsoft.Performance", "CA1800:DoNotCastUnnecessarily",
            Justification = "This is not a performance critical path.")]
        private Expression BuildDecoratorExpression(out Registration decoratorRegistration)
        {
            Type decoratorTypeDefinition = this.DecoratorTypeDefinition!;

            this.ThrowWhenDecoratorNeedsAFunc(decoratorTypeDefinition);
            this.ThrownWhenLifestyleIsNotSupported(decoratorTypeDefinition);

            ParameterExpression parameter = Expression.Parameter(this.registeredServiceType, "decoratee");

            decoratorRegistration = this.CreateRegistrationForUncontrolledCollection(parameter);

            Expression parameterizedDecoratorExpression = decoratorRegistration.BuildExpression();

            // TODO: Optimize for performance by using a dynamic assembly where possible.
            Delegate wrapInstanceWithDecorator =
                this.BuildDecoratorWrapper(parameter, parameterizedDecoratorExpression)
                .Compile();

            Expression originalEnumerableExpression = this.e.Expression;

            if (originalEnumerableExpression is ConstantExpression)
            {
                var collection = ((ConstantExpression)originalEnumerableExpression).Value as IEnumerable;

                return this.BuildDecoratorEnumerableExpressionForConstantEnumerable(wrapInstanceWithDecorator,
                    collection!);
            }
            else
            {
                return this.BuildDecoratorEnumerableExpressionForNonConstantExpression(
                    wrapInstanceWithDecorator, originalEnumerableExpression);
            }
        }

        private Registration CreateRegistrationForUncontrolledCollection(Expression decorateeExpression)
        {
            var overriddenParameters = this.CreateOverriddenParameters(decorateeExpression);

            // Create the decorator as transient. Caching is applied later on.
            return Lifestyle.Transient.CreateDecoratorRegistration(
                this.decoratorConstructor!.DeclaringType, this.Container, overriddenParameters);
        }

        private OverriddenParameter[] CreateOverriddenParameters(Expression decorateeExpression)
        {
            ParameterInfo decorateeParameter =
                GetDecorateeParameter(this.registeredServiceType, this.decoratorConstructor!);

            decorateeExpression =
                this.GetExpressionForDecorateeDependencyParameterOrNull(
                    decorateeParameter, this.registeredServiceType, decorateeExpression)!;

            var currentProducer = this.GetServiceTypeInfo(this.e).GetCurrentInstanceProducer();

            var decorateeOverriddenParameter =
                new OverriddenParameter(decorateeParameter, decorateeExpression, currentProducer);

            IEnumerable<OverriddenParameter> predicateContextOverriddenParameters =
                this.CreateOverriddenDecoratorContextParameters(currentProducer);

            var overriddenParameters = (new[] { decorateeOverriddenParameter })
                .Concat(predicateContextOverriddenParameters);

            return overriddenParameters.ToArray();
        }

        private IEnumerable<OverriddenParameter> CreateOverriddenDecoratorContextParameters(
            InstanceProducer currentProducer)
        {
            return
                from parameter in this.decoratorConstructor!.GetParameters()
                where parameter.ParameterType == typeof(DecoratorContext)
                let contextExpression = Expression.Constant(new DecoratorContext(this.Context!))
                select new OverriddenParameter(parameter, contextExpression, currentProducer);
        }

        // Creates an expression that calls a Func<T, T> delegate that takes in the service and returns
        // that instance, wrapped with the decorator.
        private LambdaExpression BuildDecoratorWrapper(ParameterExpression parameter,
            Expression decoratorExpression)
        {
            Type funcType =
                typeof(Func<,>).MakeGenericType(this.registeredServiceType, this.registeredServiceType);

            return Expression.Lambda(funcType, decoratorExpression, parameter);
        }

        private Expression BuildDecoratorEnumerableExpressionForConstantEnumerable(
            Delegate wrapInstanceWithDecoratorDelegate, IEnumerable collection)
        {
            // Build the query: from item in collection select wrapInstanceWithDecorator(item);
            IEnumerable decoratedCollection =
                collection.Select(this.registeredServiceType, wrapInstanceWithDecoratorDelegate);

            // Passing the enumerable type is needed when running in the Silverlight sandbox.
            Type enumerableServiceType = typeof(IEnumerable<>).MakeGenericType(this.registeredServiceType);

            if (this.Lifestyle == Lifestyle.Singleton)
            {
                Func<IEnumerable> collectionCreator = () =>
                {
                    Array array = ToArray(this.registeredServiceType, decoratedCollection);
                    return DecoratorHelpers.MakeReadOnly(this.registeredServiceType, array);
                };

                IEnumerable singleton = this.GetSingletonDecoratedCollection(collectionCreator);

                return Expression.Constant(singleton, enumerableServiceType);
            }

            return Expression.Constant(decoratedCollection, enumerableServiceType);
        }

        private Expression BuildDecoratorEnumerableExpressionForNonConstantExpression(
            Delegate wrapInstanceWithDecorator, Expression expression)
        {
            // Build the query: from item in expression select wrapInstanceWithDecorator(item);
            var callExpression =
                DecoratorHelpers.Select(expression, this.registeredServiceType, wrapInstanceWithDecorator);

            if (this.Lifestyle == Lifestyle.Singleton)
            {
                Type enumerableServiceType =
                    typeof(IEnumerable<>).MakeGenericType(this.registeredServiceType);

                Func<IEnumerable> collectionCreator = () =>
                {
                    Type funcType = typeof(Func<>).MakeGenericType(enumerableServiceType);
                    Delegate lambda = Expression.Lambda(funcType, callExpression).Compile();
                    var decoratedCollection = (IEnumerable)lambda.DynamicInvoke();
                    Array array = ToArray(this.registeredServiceType, decoratedCollection);
                    return DecoratorHelpers.MakeReadOnly(this.registeredServiceType, array);
                };

                IEnumerable singleton = this.GetSingletonDecoratedCollection(collectionCreator);

                // Passing the enumerable type is needed when running in a (Silverlight) sandbox.
                return Expression.Constant(singleton, enumerableServiceType);
            }

            return callExpression;
        }

        private void ThrowWhenDecoratorNeedsAFunc(Type decoratorTypeDefinition)
        {
            Type decorateeFactoryType = this.GetDecorateeFactoryTypeOrNull();

            if (decorateeFactoryType != null)
            {
                string message = StringResources.CantGenerateFuncForDecorator(
<<<<<<< HEAD
                    this.registeredServiceType, decoratorTypeDefinition);
=======
                    this.registeredServiceType,
                    decorateeFactoryType,
                    this.DecoratorTypeDefinition ?? this.decoratorType);
>>>>>>> ea41e11f

                throw new ActivationException(message);
            }
        }

<<<<<<< HEAD
        private bool DecoratorNeedsADecorateeFactory() => (
            from parameter in this.decoratorConstructor!.GetParameters()
=======
        private Type GetDecorateeFactoryTypeOrNull() => (
            from parameter in this.decoratorConstructor.GetParameters()
>>>>>>> ea41e11f
            where DecoratorHelpers.IsScopelessDecorateeFactoryDependencyType(
                parameter.ParameterType, this.registeredServiceType)
                || DecoratorHelpers.IsScopeDecorateeFactoryDependencyParameter(
                    parameter.ParameterType, this.registeredServiceType)
            select parameter.ParameterType)
            .FirstOrDefault();

        private void ThrownWhenLifestyleIsNotSupported(Type decoratorTypeDefinition)
        {
            // Because the user registered an IEnumerable<TService>, this collection can be dynamic in nature,
            // and the number of elements could change on each enumeration. It's impossible to detect if a
            // returned element is supposed to be a new element and should get its own new decorator, or if
            // it is supposed to be an existing element, for which an already cached decorator can be used.
            // In fact we can't really cache elements as Singleton, but since this was already supported in
            // the past, we don't want to introduce (yet another) breaking change.
            if (this.Lifestyle != Lifestyle.Transient && this.Lifestyle != Lifestyle.Singleton)
            {
                throw new NotSupportedException(
                    StringResources.CanNotDecorateContainerUncontrolledCollectionWithThisLifestyle(
<<<<<<< HEAD
                        decoratorTypeDefinition, this.Lifestyle, this.registeredServiceType));
=======
                        this.DecoratorTypeDefinition ?? this.decoratorType,
                        this.Lifestyle,
                        this.registeredServiceType));
>>>>>>> ea41e11f
            }
        }

        private IEnumerable GetSingletonDecoratedCollection(Func<IEnumerable> collectionCreator)
        {
            lock (this.singletonDecoratedCollectionsCache)
            {
                IEnumerable collection;

                if (!this.singletonDecoratedCollectionsCache.TryGetValue(
                    this.e.InstanceProducer, out collection))
                {
                    collection = collectionCreator();

                    this.singletonDecoratedCollectionsCache[this.e.InstanceProducer] = collection;
                }

                return collection;
            }
        }

        private static Array ToArray(Type elementType, IEnumerable source)
        {
            object[] collection = source.Cast<object>().ToArray();
            Array array = Array.CreateInstance(elementType, collection.Length);
            Array.Copy(collection, array, collection.Length);

            return array;
        }
    }
}<|MERGE_RESOLUTION|>--- conflicted
+++ resolved
@@ -274,25 +274,16 @@
             if (decorateeFactoryType != null)
             {
                 string message = StringResources.CantGenerateFuncForDecorator(
-<<<<<<< HEAD
-                    this.registeredServiceType, decoratorTypeDefinition);
-=======
                     this.registeredServiceType,
                     decorateeFactoryType,
-                    this.DecoratorTypeDefinition ?? this.decoratorType);
->>>>>>> ea41e11f
+                    decoratorTypeDefinition ?? this.decoratorType);
 
                 throw new ActivationException(message);
             }
         }
 
-<<<<<<< HEAD
-        private bool DecoratorNeedsADecorateeFactory() => (
+        private Type GetDecorateeFactoryTypeOrNull() => (
             from parameter in this.decoratorConstructor!.GetParameters()
-=======
-        private Type GetDecorateeFactoryTypeOrNull() => (
-            from parameter in this.decoratorConstructor.GetParameters()
->>>>>>> ea41e11f
             where DecoratorHelpers.IsScopelessDecorateeFactoryDependencyType(
                 parameter.ParameterType, this.registeredServiceType)
                 || DecoratorHelpers.IsScopeDecorateeFactoryDependencyParameter(
@@ -312,13 +303,9 @@
             {
                 throw new NotSupportedException(
                     StringResources.CanNotDecorateContainerUncontrolledCollectionWithThisLifestyle(
-<<<<<<< HEAD
-                        decoratorTypeDefinition, this.Lifestyle, this.registeredServiceType));
-=======
-                        this.DecoratorTypeDefinition ?? this.decoratorType,
+                        decoratorTypeDefinition ?? this.decoratorType,
                         this.Lifestyle,
                         this.registeredServiceType));
->>>>>>> ea41e11f
             }
         }
 
