﻿#region Copyright Simple Injector Contributors
/* The Simple Injector is an easy-to-use Inversion of Control library for .NET
 * 
 * Copyright (c) 2018-2019 Simple Injector Contributors
 * 
 * Permission is hereby granted, free of charge, to any person obtaining a copy of this software and 
 * associated documentation files (the "Software"), to deal in the Software without restriction, including 
 * without limitation the rights to use, copy, modify, merge, publish, distribute, sublicense, and/or sell 
 * copies of the Software, and to permit persons to whom the Software is furnished to do so, subject to the 
 * following conditions:
 * 
 * The above copyright notice and this permission notice shall be included in all copies or substantial 
 * portions of the Software.
 * 
 * THE SOFTWARE IS PROVIDED "AS IS", WITHOUT WARRANTY OF ANY KIND, EXPRESS OR IMPLIED, INCLUDING BUT NOT 
 * LIMITED TO THE WARRANTIES OF MERCHANTABILITY, FITNESS FOR A PARTICULAR PURPOSE AND NONINFRINGEMENT. IN NO 
 * EVENT SHALL THE AUTHORS OR COPYRIGHT HOLDERS BE LIABLE FOR ANY CLAIM, DAMAGES OR OTHER LIABILITY, WHETHER 
 * IN AN ACTION OF CONTRACT, TORT OR OTHERWISE, ARISING FROM, OUT OF OR IN CONNECTION WITH THE SOFTWARE OR THE 
 * USE OR OTHER DEALINGS IN THE SOFTWARE.
*/
#endregion

namespace SimpleInjector
{
    using System;
    using System.Collections;
    using System.Collections.Generic;
    using System.Linq;
    using System.Reflection;
    using SimpleInjector.Internals;
    using SimpleInjector.Lifestyles;

    /// <summary>
    /// Contains methods for registering and creating collections in the <see cref="SimpleInjector.Container"/>.
    /// </summary>
    public sealed class ContainerCollectionRegistrator
    {
        internal ContainerCollectionRegistrator(Container container)
        {
            Requires.IsNotNull(container, nameof(container));

            this.Container = container;
        }

        /// <summary>
        /// Gets the <see cref="SimpleInjector.Container"/> for this instance.
        /// </summary>
        /// <value>The <see cref="SimpleInjector.Container"/> for this instance.</value>
        public Container Container { get; }

        /// <summary>
        /// Creates a collection of 
        /// all concrete, non-generic types (both public and internal) that are defined in the given
        /// set of <paramref name="assemblies"/> and that implement the given <typeparamref name="TService"/>
        /// with a default lifestyle and register them as a collection of <typeparamref name="TService"/>.
        /// Unless overridden using a custom 
        /// <see cref="ContainerOptions.LifestyleSelectionBehavior">LifestyleSelectionBehavior</see>, the
        /// default lifestyle is <see cref="Lifestyle.Transient">Transient</see>.
        /// </summary>
        /// <typeparam name="TService">The element type of the collections to register.</typeparam>
        /// <param name="assemblies">A list of assemblies that will be searched.</param>
        /// <exception cref="ArgumentNullException">Thrown when one of the supplied arguments contain a null
        /// reference (Nothing in VB).</exception>
        /// <returns>A collection that acts as stream, and calls back into the container to resolve instances
        /// every time the collection is enumerated.</returns>
        public IList<TService> Create<TService>(params Assembly[] assemblies) where TService : class
        {
            return this.Create<TService>((IEnumerable<Assembly>)assemblies);
        }

        /// <summary>
        /// Creates a collection of 
        /// all concrete, non-generic types (both public and internal) that are defined in the given
        /// set of <paramref name="assemblies"/> and that implement the given <typeparamref name="TService"/>
        /// with a default lifestyle and register them as a collection of <typeparamref name="TService"/>.
        /// Unless overridden using a custom 
        /// <see cref="ContainerOptions.LifestyleSelectionBehavior">LifestyleSelectionBehavior</see>, the
        /// default lifestyle is <see cref="Lifestyle.Transient">Transient</see>.
        /// </summary>
        /// <typeparam name="TService">The element type of the collections to register.</typeparam>
        /// <param name="assemblies">A list of assemblies that will be searched.</param>
        /// <exception cref="ArgumentNullException">Thrown when one of the supplied arguments contain a null
        /// reference (Nothing in VB).</exception>
        /// <returns>A collection that acts as stream, and calls back into the container to resolve instances
        /// every time the collection is enumerated.</returns>
        public IList<TService> Create<TService>(IEnumerable<Assembly> assemblies) where TService : class
        {
            Requires.IsNotNull(assemblies, nameof(assemblies));

            var compositesExcluded = new TypesToRegisterOptions { IncludeComposites = false };
            var types = this.Container.GetTypesToRegister(typeof(TService), assemblies, compositesExcluded);

            return this.Create<TService>(types);
        }

        /// <summary>
        /// Creates a collection of <paramref name="serviceTypes"/>, whose instances will be resolved lazily
        /// each time the returned collection of <typeparamref name="TService"/> is enumerated.
        /// The underlying collection is a stream that will return individual instances based on their 
        /// specific registered lifestyle, for each call to <see cref="IEnumerator{T}.Current"/>. 
        /// The order in which the types appear in the collection is the exact same order that the items were 
        /// supplied to this method, i.e the resolved collection is deterministic.   
        /// </summary>
        /// <typeparam name="TService">The base type or interface for elements in the collection.</typeparam>
        /// <param name="serviceTypes">The collection of <see cref="Type"/> objects whose instances
        /// will be requested from the container.</param>
        /// <returns>A collection that acts as stream, and calls back into the container to resolve instances
        /// every time the collection is enumerated.</returns>
        /// <exception cref="ArgumentNullException">Thrown when <paramref name="serviceTypes"/> is a null 
        /// reference (Nothing in VB).
        /// </exception>
        /// <exception cref="ArgumentException">Thrown when <paramref name="serviceTypes"/> contains a null
        /// (Nothing in VB) element, a generic type definition, or the <typeparamref name="TService"/> is
        /// not assignable from one of the given <paramref name="serviceTypes"/> elements.
        /// </exception>
        public IList<TService> Create<TService>(params Type[] serviceTypes) where TService : class
        {
            return this.Create<TService>((IEnumerable<Type>)serviceTypes);
        }

        /// <summary>
        /// Creates a collection of <paramref name="serviceTypes"/>, whose instances will be resolved lazily
        /// each time the returned collection of <typeparamref name="TService"/> is enumerated.
        /// The underlying collection is a stream that will return individual instances based on their 
        /// specific registered lifestyle, for each call to <see cref="IEnumerator{T}.Current"/>. 
        /// The order in which the types appear in the collection is the exact same order that the items were 
        /// supplied to this method, i.e the resolved collection is deterministic.   
        /// </summary>
        /// <typeparam name="TService">The base type or interface for elements in the collection.</typeparam>
        /// <param name="serviceTypes">The collection of <see cref="Type"/> objects whose instances
        /// will be requested from the container.</param>
        /// <returns>A collection that acts as stream, and calls back into the container to resolve instances
        /// every time the collection is enumerated.</returns>
        /// <exception cref="ArgumentNullException">Thrown when <paramref name="serviceTypes"/> is a null 
        /// reference (Nothing in VB).
        /// </exception>
        /// <exception cref="ArgumentException">Thrown when <paramref name="serviceTypes"/> contains a null
        /// (Nothing in VB) element, a generic type definition, or the <typeparamref name="TService"/> is
        /// not assignable from one of the given <paramref name="serviceTypes"/> elements.
        /// </exception>
        public IList<TService> Create<TService>(IEnumerable<Type> serviceTypes) where TService : class
        {
            return this.CreateInternal<TService>(serviceTypes);
        }

        /// <summary>
        /// Creates a collection of <paramref name="registrations"/>, whose instances will be resolved lazily
        /// each time the returned collection of <typeparamref name="TService"/> is enumerated. 
        /// The underlying collection is a stream that will return individual instances based on their 
        /// specific registered lifestyle, for each call to <see cref="IEnumerator{T}.Current"/>. 
        /// The order in which the types appear in the collection is the exact same order that the items were 
        /// supplied to this method, i.e the resolved collection is deterministic.   
        /// </summary>
        /// <typeparam name="TService">The base type or interface for elements in the collection.</typeparam>
        /// <param name="registrations">The collection of <see cref="Registration"/> objects whose instances
        /// will be requested from the container.</param>
        /// <returns>A collection that acts as stream, and calls back into the container to resolve instances
        /// every time the collection is enumerated.</returns>
        /// <exception cref="ArgumentNullException">Thrown when <paramref name="registrations"/> is a null 
        /// reference (Nothing in VB).
        /// </exception>
        /// <exception cref="ArgumentException">Thrown when <paramref name="registrations"/> contains a null
        /// (Nothing in VB) element or when <typeparamref name="TService"/> is not assignable from any of the
        /// types supplied by the given <paramref name="registrations"/> instances.
        /// </exception>
        public IList<TService> Create<TService>(params Registration[] registrations) where TService : class
        {
            return this.Create<TService>((IEnumerable<Registration>)registrations);
        }

        /// <summary>
        /// Creates a collection of <paramref name="registrations"/>, whose instances will be resolved lazily
        /// each time the returned collection of <typeparamref name="TService"/> is enumerated. 
        /// The underlying collection is a stream that will return individual instances based on their 
        /// specific registered lifestyle, for each call to <see cref="IEnumerator{T}.Current"/>. 
        /// The order in which the types appear in the collection is the exact same order that the items were 
        /// supplied to this method, i.e the resolved collection is deterministic.   
        /// </summary>
        /// <typeparam name="TService">The base type or interface for elements in the collection.</typeparam>
        /// <param name="registrations">The collection of <see cref="Registration"/> objects whose instances
        /// will be requested from the container.</param>
        /// <returns>A collection that acts as stream, and calls back into the container to resolve instances
        /// every time the collection is enumerated.</returns>
        /// <exception cref="ArgumentNullException">Thrown when <paramref name="registrations"/> is a null 
        /// reference (Nothing in VB).
        /// </exception>
        /// <exception cref="ArgumentException">Thrown when <paramref name="registrations"/> contains a null
        /// (Nothing in VB) element or when <typeparamref name="TService"/> is not assignable from any of the
        /// types supplied by the given <paramref name="registrations"/> instances.
        /// </exception>
        public IList<TService> Create<TService>(IEnumerable<Registration> registrations)
            where TService : class
        {
            return this.CreateInternal<TService>(registrations);
        }

        /// <summary>
        /// Creates a new <see cref="Registration"/> instance defining the creation of a collection of 
        /// all concrete, non-generic types (both public and internal) that are defined in the given
        /// set of <paramref name="assemblies"/> and that implement the given <typeparamref name="TService"/>
        /// with a default lifestyle and register them as a collection of <typeparamref name="TService"/>.
        /// Unless overridden using a custom 
        /// <see cref="ContainerOptions.LifestyleSelectionBehavior">LifestyleSelectionBehavior</see>, the
        /// default lifestyle is <see cref="Lifestyle.Transient">Transient</see>.
        /// The collection's instances will be resolved lazily
        /// each time the returned collection of <typeparamref name="TService"/> is enumerated. 
        /// The underlying collection is a stream that will return individual instances based on their 
        /// specific registered lifestyle, for each call to <see cref="IEnumerator{T}.Current"/>. 
        /// The order in which the types appear in the collection is the exact same order that the items were 
        /// supplied to this method, i.e the resolved collection is deterministic.   
        /// </summary>
        /// <typeparam name="TService">The base type or interface for elements in the collection.</typeparam>
        /// <param name="assemblies">A list of assemblies that will be searched.</param>
        /// <returns>A new <see cref="Registration"/> instance.</returns>
        /// <exception cref="ArgumentNullException">Thrown when one of the supplied arguments contain a null
        /// reference (Nothing in VB).</exception>
        public Registration CreateRegistration<TService>(params Assembly[] assemblies) where TService : class
        {
            return this.CreateRegistration<TService>((IEnumerable<Assembly>)assemblies);
        }

        /// <summary>
        /// Creates a new <see cref="Registration"/> instance defining the creation of a collection of 
        /// all concrete, non-generic types (both public and internal) that are defined in the given
        /// set of <paramref name="assemblies"/> and that implement the given <typeparamref name="TService"/>
        /// with a default lifestyle and register them as a collection of <typeparamref name="TService"/>.
        /// Unless overridden using a custom 
        /// <see cref="ContainerOptions.LifestyleSelectionBehavior">LifestyleSelectionBehavior</see>, the
        /// default lifestyle is <see cref="Lifestyle.Transient">Transient</see>.
        /// The collection's instances will be resolved lazily
        /// each time the returned collection of <typeparamref name="TService"/> is enumerated. 
        /// The underlying collection is a stream that will return individual instances based on their 
        /// specific registered lifestyle, for each call to <see cref="IEnumerator{T}.Current"/>. 
        /// The order in which the types appear in the collection is the exact same order that the items were 
        /// supplied to this method, i.e the resolved collection is deterministic.   
        /// </summary>
        /// <typeparam name="TService">The base type or interface for elements in the collection.</typeparam>
        /// <param name="assemblies">A list of assemblies that will be searched.</param>
        /// <returns>A new <see cref="Registration"/> instance.</returns>
        /// <exception cref="ArgumentNullException">Thrown when one of the supplied arguments contain a null
        /// reference (Nothing in VB).</exception>
        public Registration CreateRegistration<TService>(IEnumerable<Assembly> assemblies)
            where TService : class
        {
            Requires.IsNotNull(assemblies, nameof(assemblies));

            var compositesExcluded = new TypesToRegisterOptions { IncludeComposites = false };
            var types = this.Container.GetTypesToRegister(typeof(TService), assemblies, compositesExcluded);

            return this.CreateRegistration<TService>(types);
        }

        /// <summary>
        /// Creates a new <see cref="Registration"/> instance defining the creation of a collection of 
        /// <paramref name="serviceTypes"/>, whose instances will be resolved lazily
        /// each time the returned collection of <typeparamref name="TService"/> is enumerated. 
        /// The underlying collection is a stream that will return individual instances based on their 
        /// specific registered lifestyle, for each call to <see cref="IEnumerator{T}.Current"/>. 
        /// The order in which the types appear in the collection is the exact same order that the items were 
        /// supplied to this method, i.e the resolved collection is deterministic.   
        /// </summary>
        /// <typeparam name="TService">The base type or interface for elements in the collection.</typeparam>
        /// <param name="serviceTypes">The collection of <see cref="Type"/> objects whose instances
        /// will be requested from the container.</param>
        /// <returns>A new <see cref="Registration"/> instance.</returns>
        /// <exception cref="ArgumentNullException">Thrown when <paramref name="serviceTypes"/> is a null 
        /// reference (Nothing in VB).
        /// </exception>
        /// <exception cref="ArgumentException">Thrown when <paramref name="serviceTypes"/> contains a null
        /// (Nothing in VB) element, a generic type definition, or the <typeparamref name="TService"/> is
        /// not assignable from one of the given <paramref name="serviceTypes"/> elements.
        /// </exception>
        public Registration CreateRegistration<TService>(params Type[] serviceTypes) where TService : class
        {
            return this.CreateRegistration<TService>((IEnumerable<Type>)serviceTypes);
        }

        /// <summary>
        /// Creates a new <see cref="Registration"/> instance defining the creation of a collection of 
        /// <paramref name="serviceTypes"/>, whose instances will be resolved lazily
        /// each time the returned collection of <typeparamref name="TService"/> is enumerated. 
        /// The underlying collection is a stream that will return individual instances based on their 
        /// specific registered lifestyle, for each call to <see cref="IEnumerator{T}.Current"/>. 
        /// The order in which the types appear in the collection is the exact same order that the items were 
        /// supplied to this method, i.e the resolved collection is deterministic.   
        /// </summary>
        /// <typeparam name="TService">The base type or interface for elements in the collection.</typeparam>
        /// <param name="serviceTypes">The collection of <see cref="Type"/> objects whose instances
        /// will be requested from the container.</param>
        /// <returns>A new <see cref="Registration"/> instance.</returns>
        /// <exception cref="ArgumentNullException">Thrown when <paramref name="serviceTypes"/> is a null 
        /// reference (Nothing in VB).
        /// </exception>
        /// <exception cref="ArgumentException">Thrown when <paramref name="serviceTypes"/> contains a null
        /// (Nothing in VB) element, a generic type definition, or the <typeparamref name="TService"/> is
        /// not assignable from one of the given <paramref name="serviceTypes"/> elements.
        /// </exception>
        public Registration CreateRegistration<TService>(IEnumerable<Type> serviceTypes)
            where TService : class
        {
            // This might seem backwards, but CreateInternal<T> also creates a Producer/Registration pair to
            // ensure the collection is correctly verified, and we can make use of this existing pair.
            return this.CreateInternal<TService>(serviceTypes).ParentProducer.Registration;
        }

        /// <summary>
        /// Creates a new <see cref="Registration"/> instance defining the creation of a collection of 
        /// <paramref name="registrations"/>, whose instances will be resolved lazily
        /// each time the returned collection of <typeparamref name="TService"/> is enumerated. 
        /// The underlying collection is a stream that will return individual instances based on their 
        /// specific registered lifestyle, for each call to <see cref="IEnumerator{T}.Current"/>. 
        /// The order in which the types appear in the collection is the exact same order that the items were 
        /// supplied to this method, i.e the resolved collection is deterministic.   
        /// </summary>
        /// <typeparam name="TService">The base type or interface for elements in the collection.</typeparam>
        /// <param name="registrations">The collection of <see cref="Registration"/> objects whose instances
        /// will be requested from the container.</param>
        /// <returns>A new <see cref="Registration"/> instance.</returns>
        /// <exception cref="ArgumentNullException">Thrown when <paramref name="registrations"/> is a null 
        /// reference (Nothing in VB).
        /// </exception>
        /// <exception cref="ArgumentException">Thrown when <paramref name="registrations"/> contains a null
        /// (Nothing in VB) element or when <typeparamref name="TService"/> is not assignable from any of the
        /// types supplied by the given <paramref name="registrations"/> instances.
        /// </exception>
        public Registration CreateRegistration<TService>(params Registration[] registrations)
            where TService : class
        {
            return this.CreateRegistration<TService>((IEnumerable<Registration>)registrations);
        }

        /// <summary>
        /// Creates a new <see cref="Registration"/> instance defining the creation of a collection of 
        /// <paramref name="registrations"/>, whose instances will be resolved lazily
        /// each time the returned collection of <typeparamref name="TService"/> is enumerated. 
        /// The underlying collection is a stream that will return individual instances based on their 
        /// specific registered lifestyle, for each call to <see cref="IEnumerator{T}.Current"/>. 
        /// The order in which the types appear in the collection is the exact same order that the items were 
        /// supplied to this method, i.e the resolved collection is deterministic.   
        /// </summary>
        /// <typeparam name="TService">The base type or interface for elements in the collection.</typeparam>
        /// <param name="registrations">The collection of <see cref="Registration"/> objects whose instances
        /// will be requested from the container.</param>
        /// <returns>A new <see cref="Registration"/> instance.</returns>
        /// <exception cref="ArgumentNullException">Thrown when <paramref name="registrations"/> is a null 
        /// reference (Nothing in VB).
        /// </exception>
        /// <exception cref="ArgumentException">Thrown when <paramref name="registrations"/> contains a null
        /// (Nothing in VB) element or when <typeparamref name="TService"/> is not assignable from any of the
        /// types supplied by the given <paramref name="registrations"/> instances.
        /// </exception>
        public Registration CreateRegistration<TService>(IEnumerable<Registration> registrations)
            where TService : class
        {
            return this.CreateInternal<TService>(registrations).ParentProducer.Registration;
        }

        /// <summary>
        /// Allows appending new registrations to existing registrations made using one of the
        /// <b>Collections.Register</b> overloads.
        /// </summary>
        /// <param name="serviceType">The service type of the collection.</param>
        /// <param name="registration">The registration to append.</param>
        /// <exception cref="ArgumentNullException">Thrown when one of the supplied arguments is a null
        /// reference (Nothing in VB).</exception>
        /// <exception cref="ArgumentException">Thrown when the <paramref name="serviceType"/> is not a
        /// reference type, is open generic, or ambiguous.</exception>
        /// <exception cref="InvalidOperationException">Thrown when the container is locked.</exception>
        /// <exception cref="NotSupportedException">Thrown when the method is called for a registration
        /// that is made with one of the <b>Collections.Register</b> overloads that accepts a dynamic collection
        /// (an <b>IEnumerable</b> or <b>IEnumerable&lt;TService&gt;</b>).</exception>
        [Obsolete("Please use Container." + nameof(SimpleInjector.Container.Collection) + "." +
            nameof(ContainerCollectionRegistrator.Append) + " instead.", error: false)]
        [System.ComponentModel.EditorBrowsable(System.ComponentModel.EditorBrowsableState.Never)]
        public void AppendTo(Type serviceType, Registration registration)
        {
            this.Append(serviceType, registration);
        }

        /// <summary>
        /// Allows appending new registrations to existing registrations made using one of the
        /// <b>Collections.Register</b> overloads.
        /// </summary>
        /// <param name="serviceType">The service type of the collection.</param>
        /// <param name="implementationType">The implementation type to append.</param>
        /// <exception cref="ArgumentNullException">Thrown when one of the supplied arguments is a null
        /// reference (Nothing in VB).</exception>
        /// <exception cref="ArgumentException">Thrown when the <paramref name="serviceType"/> is not a
        /// reference type, or ambiguous.</exception>
        /// <exception cref="InvalidOperationException">Thrown when the container is locked.</exception>
        /// <exception cref="NotSupportedException">Thrown when the method is called for a registration
        /// that is made with one of the <b>Collections.Register</b> overloads that accepts a dynamic collection
        /// (an <b>IEnumerable</b> or <b>IEnumerable&lt;TService&gt;</b>).</exception>
        [Obsolete("Please use Container." + nameof(SimpleInjector.Container.Collection) + "." +
            nameof(ContainerCollectionRegistrator.Append) + " instead.", error: false)]
        [System.ComponentModel.EditorBrowsable(System.ComponentModel.EditorBrowsableState.Never)]
        public void AppendTo(Type serviceType, Type implementationType)
        {
            this.Append(serviceType, implementationType);
        }

        /// <summary>
        /// Appends a new <paramref name="registration"/> to existing registrations made using one of the
        /// <see cref="Register(Type, IEnumerable{Type})">Container.Collections.Register</see>
        /// overloads.
        /// </summary>
        /// <param name="serviceType">The service type of the collection.</param>
        /// <param name="registration">The registration to append.</param>
        /// <exception cref="ArgumentNullException">Thrown when one of the supplied arguments is a null
        /// reference (Nothing in VB).</exception>
        /// <exception cref="ArgumentException">Thrown when the <paramref name="serviceType"/> is not a
        /// reference type, is open generic, or ambiguous.</exception>
        /// <exception cref="InvalidOperationException">Thrown when the container is locked.</exception>
        /// <exception cref="NotSupportedException">Thrown when the method is called for a registration
        /// that is made with one of the <b>Collections.Register</b> overloads that accepts a dynamic collection
        /// (an <b>IEnumerable</b> or <b>IEnumerable&lt;TService&gt;</b>).</exception>
        public void Append(Type serviceType, Registration registration)
        {
            Requires.IsNotNull(serviceType, nameof(serviceType));
            Requires.IsNotNull(registration, nameof(registration));

            Requires.IsReferenceType(serviceType, nameof(serviceType));
            Requires.IsNotAnAmbiguousType(serviceType, nameof(serviceType));

            Requires.IsRegistrationForThisContainer(this.Container, registration, nameof(registration));
            Requires.ServiceOrItsGenericTypeDefinitionIsAssignableFromImplementation(serviceType,
                registration.ImplementationType, nameof(registration));

            Requires.OpenGenericTypesDoNotContainUnresolvableTypeArguments(serviceType, new[] { registration },
                nameof(registration));

            this.AppendToCollectionInternal(serviceType, registration);
        }

        /// <summary>
        /// Appends a new registration of <typeparamref name="TImplementation"/> to existing registrations 
        /// made for a collection of <typeparamref name="TService"/> elements using one of the 
        /// <see cref="Register(Type, IEnumerable{Type})">Container.Collections.Register</see>
        /// overloads.
        /// </summary>
        /// <typeparam name="TService">The element type of the collections to register.</typeparam>
        /// <typeparam name="TImplementation">The concrete type that will be appended as registration to the
        /// collection.</typeparam>
        /// <exception cref="ArgumentException">Thrown when the <typeparamref name="TService"/>is ambiguous.
        /// </exception>
        public void Append<TService, TImplementation>()
            where TImplementation : class, TService
            where TService : class
        {
            Requires.IsNotAnAmbiguousType(typeof(TService), nameof(TService));

            this.AppendToCollectionInternal(typeof(TService), typeof(TImplementation));
        }

        /// <summary>
        /// Appends a new registration of <typeparamref name="TImplementation"/> to existing registrations 
        /// made for a collection of <typeparamref name="TService"/> elements using one of the 
        /// <see cref="Register(Type, IEnumerable{Type})">Container.Collections.Register</see>
        /// overloads with the given <paramref name="lifestyle"/>.
        /// </summary>
        /// <typeparam name="TService">The element type of the collections to register.</typeparam>
        /// <typeparam name="TImplementation">The concrete type that will be appended as registration to the
        /// collection.</typeparam>
        /// <param name="lifestyle">The lifestyle that specifies how the returned instance will be cached.</param>
        /// <exception cref="ArgumentException">Thrown when the <typeparamref name="TService"/>is ambiguous.
        /// </exception>
        /// <exception cref="ArgumentNullException">Thrown when <paramref name="lifestyle"/> is a null reference.
        /// </exception>
        public void Append<TService, TImplementation>(Lifestyle lifestyle)
            where TImplementation : class, TService
            where TService : class
        {
            Requires.IsNotNull(lifestyle, nameof(lifestyle));
            Requires.IsNotAnAmbiguousType(typeof(TService), nameof(TService));

            this.AppendToCollectionInternal(typeof(TService),
                lifestyle.CreateRegistration<TImplementation>(this.Container));
        }

        /// <summary>
        /// Appends a new registration to existing registrations made for a collection of 
        /// <paramref name="serviceType"/> elements using one of the 
        /// <see cref="Register(Type, IEnumerable{Type})">Container.Collections.Register</see>
        /// overloads.
        /// </summary>
        /// <param name="serviceType">The service type of the collection.</param>
        /// <param name="implementationType">The implementation type to append.</param>
        /// <exception cref="ArgumentNullException">Thrown when one of the supplied arguments is a null
        /// reference (Nothing in VB).</exception>
        /// <exception cref="ArgumentException">Thrown when the <paramref name="serviceType"/> is not a
        /// reference type, or ambiguous.</exception>
        /// <exception cref="InvalidOperationException">Thrown when the container is locked.</exception>
        /// <exception cref="NotSupportedException">Thrown when the method is called for a registration
        /// that is made with one of the <b>Collections.Register</b> overloads that accepts a dynamic collection
        /// (an <b>IEnumerable</b> or <b>IEnumerable&lt;TService&gt;</b>).</exception>
        public void Append(Type serviceType, Type implementationType)
        {
            Requires.IsNotNull(serviceType, nameof(serviceType));
            Requires.IsNotNull(implementationType, nameof(implementationType));

            Requires.IsReferenceType(serviceType, nameof(serviceType));
            Requires.IsNotAnAmbiguousType(serviceType, nameof(serviceType));

            Requires.ServiceOrItsGenericTypeDefinitionIsAssignableFromImplementation(serviceType,
                implementationType, nameof(implementationType));

            Requires.OpenGenericTypeDoesNotContainUnresolvableTypeArguments(
                serviceType, implementationType, nameof(implementationType));

            this.AppendToCollectionInternal(serviceType, implementationType);
        }

        /// <summary>
        /// Appends the specified delegate <paramref name="instanceCreator"/> to existing registrations
        /// made for a collection of <typeparamref name="TService"/> elements using one of the 
        /// <see cref="Register(Type, IEnumerable{Type})">Container.Collections.Register</see>
        /// overloads.
        /// </summary>
        /// <typeparam name="TService">The element type of the collections to register.</typeparam>
        /// <param name="instanceCreator">The delegate that allows building or creating new instances.</param>
        /// <param name="lifestyle">The lifestyle that specifies how the returned instance will be cached.</param>
        /// <exception cref="ArgumentNullException">Thrown when one of the supplied arguments is a null
        /// reference (Nothing in VB).</exception>
        /// <exception cref="ArgumentException">Thrown when the <typeparamref name="TService"/> is not a
        /// reference type, or ambiguous.</exception>
        /// <exception cref="InvalidOperationException">Thrown when the container is locked.</exception>
        /// <exception cref="NotSupportedException">Thrown when the method is called for a registration
        /// that is made with one of the <b>Collections.Register</b> overloads that accepts a dynamic collection
        /// (an <b>IEnumerable</b> or <b>IEnumerable&lt;TService&gt;</b>).</exception>
        public void Append<TService>(Func<TService> instanceCreator, Lifestyle lifestyle)
            where TService : class
        {
            Requires.IsNotNull(instanceCreator, nameof(instanceCreator));
            Requires.IsNotNull(lifestyle, nameof(lifestyle));
            Requires.IsNotAnAmbiguousType(typeof(TService), nameof(TService));

            this.AppendToCollectionInternal(typeof(TService),
                lifestyle.CreateRegistration(instanceCreator, this.Container));
        }

        /// <summary>
        /// Appends a single instance to existing registrations made for a collection of 
        /// <typeparamref name="TService"/> elements using one of the 
        /// <see cref="Register(Type, IEnumerable{Type})">Container.Collections.Register</see>
        /// overloads. This <paramref name="instance"/> must be thread-safe when working in a multi-threaded
        /// environment.
        /// <b>NOTE:</b> Do note that instances supplied by this method <b>NEVER</b> get disposed by the
        /// container, since the instance is assumed to outlive this container instance. If disposing is
        /// required, use 
        /// <see cref="Container.RegisterSingleton{TService}(Func{TService})">RegisterSingleton&lt;TService&gt;(Func&lt;TService&gt;)</see>.
        /// </summary>
        /// <typeparam name="TService">The element type of the collections to register.</typeparam>
        /// <param name="instance">The instance to register.</param>
        /// <exception cref="ArgumentException">Thrown when the <typeparamref name="TService"/> is ambiguous.
        /// </exception>
        /// <exception cref="ArgumentNullException">Thrown when <paramref name="instance"/> is a null reference.
        /// </exception>
        public void AppendInstance<TService>(TService instance) where TService : class
        {
            Requires.IsNotNull(instance, nameof(instance));
            Requires.IsNotAnAmbiguousType(typeof(TService), nameof(TService));

            this.AppendToCollectionInternal(typeof(TService),
                SingletonLifestyle.CreateSingleInstanceRegistration(typeof(TService), instance, this.Container));
        }

        /// <summary>
        /// Appends a single instance to existing registrations made for a collection of 
        /// <paramref name="serviceType"/> elements using one of the 
        /// <see cref="Register(Type, IEnumerable{Type})">Container.Collections.Register</see>
        /// overloads. This <paramref name="instance"/> must be thread-safe when working in a multi-threaded
        /// environment.
        /// <b>NOTE:</b> Do note that instances supplied by this method <b>NEVER</b> get disposed by the
        /// container, since the instance is assumed to outlive this container instance. If disposing is
        /// required, use 
        /// <see cref="Container.RegisterSingleton{TService}(Func{TService})">RegisterSingleton&lt;TService&gt;(Func&lt;TService&gt;)</see>.
        /// </summary>
        /// <param name="serviceType">TThe element type of the collections to register.</param>
        /// <param name="instance">The instance to register.</param>
        /// <exception cref="ArgumentException">Thrown when the <paramref name="serviceType"/> is ambiguous, or
        /// <paramref name="instance"/> does not implement <paramref name="serviceType"/>.
        /// </exception>
        /// <exception cref="ArgumentNullException">Thrown when either <paramref name="serviceType"/> or 
        /// <paramref name="instance"/> are null references.
        /// </exception>
        public void AppendInstance(Type serviceType, object instance)
        {
            Requires.IsNotNull(serviceType, nameof(serviceType));
            Requires.IsNotNull(instance, nameof(instance));
            Requires.IsReferenceType(serviceType, nameof(serviceType));
            Requires.IsNotAnAmbiguousType(serviceType, nameof(serviceType));

            Requires.ServiceOrItsGenericTypeDefinitionIsAssignableFromImplementation(
                serviceType, instance.GetType(), nameof(instance));

            // We need to build a registration using the actual instance type because serviceType
            // is allowed to be a generic type definition.
            this.AppendToCollectionInternal(
                serviceType,
                SingletonLifestyle.CreateSingleInstanceRegistration(
                    instance.GetType(), instance, this.Container));
        }

        /// <summary>
        /// Registers a dynamic (container uncontrolled) collection of elements of type 
        /// <typeparamref name="TService"/>. A call to <see cref="Container.GetAllInstances{T}"/> will return the 
        /// <paramref name="containerUncontrolledCollection"/> itself, and updates to the collection will be 
        /// reflected in the result. If updates are allowed, make sure the collection can be iterated safely 
        /// if you're running a multi-threaded application.
        /// </summary>
        /// <typeparam name="TService">The interface or base type that can be used to retrieve instances.</typeparam>
        /// <param name="containerUncontrolledCollection">The container-uncontrolled collection to register.</param>
        /// <exception cref="InvalidOperationException">
        /// Thrown when this container instance is locked and can not be altered, or when a <paramref name="containerUncontrolledCollection"/>
        /// for <typeparamref name="TService"/> has already been registered.
        /// </exception>
        /// <exception cref="ArgumentNullException">Thrown when <paramref name="containerUncontrolledCollection"/> is a null
        /// reference.</exception>
        public void Register<TService>(IEnumerable<TService> containerUncontrolledCollection)
            where TService : class
        {
            Requires.IsNotAnAmbiguousType(typeof(TService), nameof(TService));
            Requires.IsNotNull(containerUncontrolledCollection, nameof(containerUncontrolledCollection));

            this.RegisterContainerUncontrolledCollection(typeof(TService), containerUncontrolledCollection);
        }

        /// <summary>
        /// Registers a collection of singleton elements of type <typeparamref name="TService"/>.
        /// </summary>
        /// <typeparam name="TService">The interface or base type that can be used to retrieve instances.</typeparam>
        /// <param name="singletons">The collection to register.</param>
        /// <exception cref="InvalidOperationException">
        /// Thrown when this container instance is locked and can not be altered, or when a <paramref name="singletons"/>
        /// for <typeparamref name="TService"/> has already been registered.
        /// </exception>
        /// <exception cref="ArgumentNullException">Thrown when <paramref name="singletons"/> is a null
        /// reference.</exception>
        /// <exception cref="ArgumentException">Thrown when one of the elements of <paramref name="singletons"/>
        /// is a null reference.</exception>
        public void Register<TService>(params TService[] singletons) where TService : class
        {
            Requires.IsNotNull(singletons, nameof(singletons));
            Requires.DoesNotContainNullValues(singletons, nameof(singletons));

            if (typeof(TService) == typeof(Type) && singletons.Any())
            {
                throw new ArgumentException(
                    StringResources.CollectionsRegisterCalledWithTypeAsTService(singletons.Cast<Type>()),
                    nameof(TService));
            }

            Requires.IsNotAnAmbiguousType(typeof(TService), nameof(TService));

            var singletonRegistrations =
                from singleton in singletons
                select SingletonLifestyle.CreateSingleInstanceRegistration(
                    typeof(TService),
                    singleton,
                    this.Container,
                    singleton.GetType());

            this.Register(typeof(TService), singletonRegistrations);
        }

        /// <summary>
        /// Registers a collection of <paramref name="serviceTypes"/>, whose instances will be resolved lazily
        /// each time the resolved collection of <typeparamref name="TService"/> is enumerated. 
        /// The underlying collection is a stream that will return individual instances based on their 
        /// specific registered lifestyle, for each call to <see cref="IEnumerator{T}.Current"/>. 
        /// The order in which the types appear in the collection is the exact same order that the items were 
        /// supplied to this method, i.e the resolved collection is deterministic.   
        /// </summary>
        /// <typeparam name="TService">The base type or interface for elements in the collection.</typeparam>
        /// <param name="serviceTypes">The collection of <see cref="Type"/> objects whose instances
        /// will be requested from the container.</param>
        /// <exception cref="ArgumentNullException">Thrown when <paramref name="serviceTypes"/> is a null 
        /// reference (Nothing in VB).
        /// </exception>
        /// <exception cref="ArgumentException">Thrown when <paramref name="serviceTypes"/> contains a null
        /// (Nothing in VB) element, a generic type definition, or the <typeparamref name="TService"/> is
        /// not assignable from one of the given <paramref name="serviceTypes"/> elements.
        /// </exception>
        public void Register<TService>(params Type[] serviceTypes) where TService : class
        {
            this.Register(typeof(TService), serviceTypes);
        }

        /// <summary>
        /// Registers a collection of <paramref name="serviceTypes"/>, whose instances will be resolved lazily
        /// each time the resolved collection of <typeparamref name="TService"/> is enumerated. 
        /// The underlying collection is a stream that will return individual instances based on their 
        /// specific registered lifestyle, for each call to <see cref="IEnumerator{T}.Current"/>. 
        /// The order in which the types appear in the collection is the exact same order that the items were 
        /// supplied to this method, i.e the resolved collection is deterministic.   
        /// </summary>
        /// <typeparam name="TService">The base type or interface for elements in the collection.</typeparam>
        /// <param name="serviceTypes">The collection of <see cref="Type"/> objects whose instances
        /// will be requested from the container.</param>
        /// <exception cref="ArgumentNullException">Thrown when <paramref name="serviceTypes"/> is a null 
        /// reference (Nothing in VB).
        /// </exception>
        /// <exception cref="ArgumentException">Thrown when <paramref name="serviceTypes"/> contains a null
        /// (Nothing in VB) element, a generic type definition, or the <typeparamref name="TService"/> is
        /// not assignable from one of the given <paramref name="serviceTypes"/> elements.
        /// </exception>
        public void Register<TService>(IEnumerable<Type> serviceTypes) where TService : class
        {
            this.Register(typeof(TService), serviceTypes);
        }

        /// <summary>
        /// Registers a collection of <paramref name="registrations"/>, whose instances will be resolved lazily
        /// each time the resolved collection of <typeparamref name="TService"/> is enumerated. 
        /// The underlying collection is a stream that will return individual instances based on their 
        /// specific registered lifestyle, for each call to <see cref="IEnumerator{T}.Current"/>. 
        /// The order in which the types appear in the collection is the exact same order that the items were 
        /// supplied to this method, i.e the resolved collection is deterministic.   
        /// </summary>
        /// <typeparam name="TService">The base type or interface for elements in the collection.</typeparam>
        /// <param name="registrations">The collection of <see cref="Registration"/> objects whose instances
        /// will be requested from the container.</param>
        /// <exception cref="ArgumentNullException">Thrown when one of the supplied arguments is a null 
        /// reference (Nothing in VB).
        /// </exception>
        /// <exception cref="ArgumentException">Thrown when <paramref name="registrations"/> contains a null
        /// (Nothing in VB) element or when <typeparamref name="TService"/> is not assignable from any of the
        /// service types supplied by the given <paramref name="registrations"/> instances.
        /// </exception>
        public void Register<TService>(IEnumerable<Registration> registrations)
            where TService : class
        {
            this.Register(typeof(TService), registrations);
        }

        /// <summary>
        /// Registers a collection of <paramref name="serviceTypes"/>, whose instances will be resolved lazily
        /// each time the resolved collection of <paramref name="serviceType"/> is enumerated. 
        /// The underlying collection is a stream that will return individual instances based on their 
        /// specific registered lifestyle, for each call to <see cref="IEnumerator{T}.Current"/>. 
        /// The order in which the types appear in the collection is the exact same order that the items were 
        /// supplied to this method, i.e the resolved collection is deterministic.   
        /// </summary>
        /// <param name="serviceType">The base type or interface for elements in the collection.</param>
        /// <param name="serviceTypes">The collection of <see cref="Type"/> objects whose instances
        /// will be requested from the container.</param>
        /// <exception cref="ArgumentNullException">Thrown when one of the supplied arguments is a null 
        /// reference (Nothing in VB).
        /// </exception>
        /// <exception cref="ArgumentException">Thrown when <paramref name="serviceTypes"/> contains a null
        /// (Nothing in VB) element, a generic type definition, or the <paramref name="serviceType"/> is
        /// not assignable from one of the given <paramref name="serviceTypes"/> elements.
        /// </exception>
        public void Register(Type serviceType, IEnumerable<Type> serviceTypes)
        {
            Requires.IsNotNull(serviceType, nameof(serviceType));
            Requires.IsNotNull(serviceTypes, nameof(serviceTypes));

            // Make a copy for correctness and performance.
            serviceTypes = serviceTypes.ToArray();

            Requires.DoesNotContainNullValues(serviceTypes, nameof(serviceTypes));
            Requires.ServiceIsAssignableFromImplementations(serviceType, serviceTypes, nameof(serviceTypes),
                typeCanBeServiceType: true);
            Requires.DoesNotContainOpenGenericTypesWhenServiceTypeIsNotGeneric(serviceType, serviceTypes,
                nameof(serviceTypes));
            Requires.OpenGenericTypesDoNotContainUnresolvableTypeArguments(serviceType, serviceTypes,
                nameof(serviceTypes));

            this.RegisterCollectionInternal(serviceType, serviceTypes);
        }

        /// <summary>
        /// Registers a collection of <paramref name="registrations"/>, whose instances will be resolved lazily
        /// each time the resolved collection of <paramref name="serviceType"/> is enumerated. 
        /// The underlying collection is a stream that will return individual instances based on their 
        /// specific registered lifestyle, for each call to <see cref="IEnumerator{T}.Current"/>. 
        /// The order in which the types appear in the collection is the exact same order that the items were 
        /// supplied to this method, i.e the resolved collection is deterministic.   
        /// </summary>
        /// <param name="serviceType">The base type or interface for elements in the collection. This can be
        /// an a non-generic type, closed generic type or generic type definition.</param>
        /// <param name="registrations">The collection of <see cref="Registration"/> objects whose instances
        /// will be requested from the container.</param>
        /// <exception cref="ArgumentNullException">Thrown when one of the supplied arguments is a null 
        /// reference (Nothing in VB).
        /// </exception>
        /// <exception cref="ArgumentException">Thrown when <paramref name="registrations"/> contains a null
        /// (Nothing in VB) element or when <paramref name="serviceType"/> is not assignable from any of the
        /// service types supplied by the given <paramref name="registrations"/> instances.
        /// </exception>
        public void Register(Type serviceType, IEnumerable<Registration> registrations)
        {
            Requires.IsNotNull(serviceType, nameof(serviceType));
            Requires.IsNotNull(registrations, nameof(registrations));

            // Make a copy for performance and correctness.
            registrations = registrations.ToArray();

            Requires.DoesNotContainNullValues(registrations, nameof(registrations));
            Requires.AreRegistrationsForThisContainer(this.Container, registrations, nameof(registrations));
            Requires.ServiceIsAssignableFromImplementations(serviceType, registrations, nameof(registrations),
                typeCanBeServiceType: true);
            Requires.OpenGenericTypesDoNotContainUnresolvableTypeArguments(serviceType, registrations,
                nameof(registrations));

            this.RegisterCollectionInternal(serviceType, registrations);
        }

        /// <summary>
        /// Registers a dynamic (container uncontrolled) collection of elements of type 
        /// <paramref name="serviceType"/>. A call to <see cref="Container.GetAllInstances{T}"/> will return the 
        /// <paramref name="containerUncontrolledCollection"/> itself, and updates to the collection will be 
        /// reflected in the result. If updates are allowed, make sure the collection can be iterated safely 
        /// if you're running a multi-threaded application.
        /// </summary>
        /// <param name="serviceType">The base type or interface for elements in the collection.</param>
        /// <param name="containerUncontrolledCollection">The collection of items to register.</param>
        /// <exception cref="ArgumentNullException">Thrown when one of the supplied arguments is a null 
        /// reference (Nothing in VB).</exception>
        /// <exception cref="ArgumentException">Thrown when <paramref name="serviceType"/> represents an
        /// open generic type.</exception>
        public void Register(Type serviceType, IEnumerable containerUncontrolledCollection)
        {
            Requires.IsNotNull(serviceType, nameof(serviceType));
            Requires.IsNotNull(containerUncontrolledCollection, nameof(containerUncontrolledCollection));
            Requires.IsNotOpenGenericType(serviceType, nameof(serviceType));
            Requires.IsNotAnAmbiguousType(serviceType, nameof(serviceType));

            try
            {
                this.RegisterContainerUncontrolledCollection(serviceType,
                    containerUncontrolledCollection.Cast<object>());
            }
            catch (MemberAccessException ex)
            {
                // This happens when the user tries to resolve an internal type inside a (Silverlight) sandbox.
                throw new ArgumentException(
                    StringResources.UnableToResolveTypeDueToSecurityConfiguration(serviceType, ex) +
                    Environment.NewLine + "paramName: " + nameof(serviceType), ex);
            }
        }

        /// <summary>
        /// Registers all concrete, non-generic types (both public and internal) that are defined in the given
        /// set of <paramref name="assemblies"/> and that implement the given <typeparamref name="TService"/>
        /// with a default lifestyle and register them as a collection of <typeparamref name="TService"/>.
        /// Unless overridden using a custom 
        /// <see cref="ContainerOptions.LifestyleSelectionBehavior">LifestyleSelectionBehavior</see>, the
        /// default lifestyle is <see cref="Lifestyle.Transient">Transient</see>.
        /// </summary>
        /// <typeparam name="TService">The element type of the collections to register. This can be either
        /// a non-generic, closed-generic or open-generic type.</typeparam>
        /// <param name="assemblies">A list of assemblies that will be searched.</param>
        /// <exception cref="ArgumentNullException">Thrown when one of the supplied arguments contain a null
        /// reference (Nothing in VB).</exception>
        public void Register<TService>(params Assembly[] assemblies) where TService : class
        {
            this.Register(typeof(TService), assemblies);
        }

        /// <summary>
        /// Registers all concrete, non-generic types (both public and internal) that are defined in the given
        /// set of <paramref name="assemblies"/> and that implement the given <typeparamref name="TService"/>
        /// with a default lifestyle and register them as a collection of <typeparamref name="TService"/>.
        /// Unless overridden using a custom 
        /// <see cref="ContainerOptions.LifestyleSelectionBehavior">LifestyleSelectionBehavior</see>, the
        /// default lifestyle is <see cref="Lifestyle.Transient">Transient</see>.
        /// </summary>
        /// <typeparam name="TService">The element type of the collections to register. This can be either
        /// a non-generic, closed-generic or open-generic type.</typeparam>
        /// <param name="assemblies">A list of assemblies that will be searched.</param>
        /// <exception cref="ArgumentNullException">Thrown when one of the supplied arguments contain a null
        /// reference (Nothing in VB).</exception>
        public void Register<TService>(IEnumerable<Assembly> assemblies) where TService : class
        {
            this.Register(typeof(TService), assemblies);
        }

        /// <summary>
        /// Registers all concrete, non-generic types (both public and internal) that are defined in the given
        /// set of <paramref name="assemblies"/> and that implement the given <paramref name="serviceType"/> 
        /// with a default lifestyle and register them as a collection of <paramref name="serviceType"/>.
        /// Unless overridden using a custom 
        /// <see cref="ContainerOptions.LifestyleSelectionBehavior">LifestyleSelectionBehavior</see>, the
        /// default lifestyle is <see cref="Lifestyle.Transient">Transient</see>. 
        /// <see cref="TypesToRegisterOptions.IncludeComposites">Composites</see>,
        /// <see cref="TypesToRegisterOptions.IncludeDecorators">decorators</see> and
        /// <see cref="TypesToRegisterOptions.IncludeGenericTypeDefinitions">generic type definitions</see>
        /// will be excluded from registration.
        /// </summary>
        /// <param name="serviceType">The element type of the collections to register. This can be either
        /// a non-generic, closed-generic or open-generic type.</param>
        /// <param name="assemblies">A list of assemblies that will be searched.</param>
        /// <exception cref="ArgumentNullException">Thrown when one of the supplied arguments contain a null
        /// reference (Nothing in VB).</exception>
        public void Register(Type serviceType, params Assembly[] assemblies)
        {
            this.Register(serviceType, (IEnumerable<Assembly>)assemblies);
        }

        /// <summary>
        /// Registers all concrete, non-generic types (both public and internal) that are defined in the given
        /// set of <paramref name="assemblies"/> and that implement the given <paramref name="serviceType"/> 
        /// with a default lifestyle and register them as a collection of <paramref name="serviceType"/>.
        /// Unless overridden using a custom 
        /// <see cref="ContainerOptions.LifestyleSelectionBehavior">LifestyleSelectionBehavior</see>, the
        /// default lifestyle is <see cref="Lifestyle.Transient">Transient</see>.
        /// <see cref="TypesToRegisterOptions.IncludeComposites">Composites</see>,
        /// <see cref="TypesToRegisterOptions.IncludeDecorators">decorators</see> and
        /// <see cref="TypesToRegisterOptions.IncludeGenericTypeDefinitions">generic type definitions</see>
        /// will be excluded from registration.
        /// </summary>
        /// <param name="serviceType">The element type of the collections to register. This can be either
        /// a non-generic, closed-generic or open-generic type.</param>
        /// <param name="assemblies">A list of assemblies that will be searched.</param>
        /// <exception cref="ArgumentNullException">Thrown when one of the supplied arguments contain a null
        /// reference (Nothing in VB).</exception>
        public void Register(Type serviceType, IEnumerable<Assembly> assemblies)
        {
            var compositesExcluded = new TypesToRegisterOptions { IncludeComposites = false };
            var types = this.Container.GetTypesToRegister(serviceType, assemblies, compositesExcluded);
            this.Register(serviceType, types);
        }

        private ContainerControlledCollection<TService> CreateInternal<TService>(
            IEnumerable<Type> serviceTypes)
            where TService : class
        {
            Requires.IsNotAnAmbiguousType(typeof(TService), nameof(TService));
            Requires.IsNotNull(serviceTypes, nameof(serviceTypes));

            // Make a copy for correctness and performance.
            serviceTypes = serviceTypes.ToArray();

            Requires.DoesNotContainNullValues(serviceTypes, nameof(serviceTypes));
            Requires.ServiceIsAssignableFromImplementations(typeof(TService), serviceTypes, nameof(serviceTypes),
                typeCanBeServiceType: true);
            Requires.DoesNotContainOpenGenericTypesWhenServiceTypeIsNotGeneric(typeof(TService), serviceTypes,
                nameof(serviceTypes));
            Requires.OpenGenericTypesDoNotContainUnresolvableTypeArguments(typeof(TService), serviceTypes,
                nameof(serviceTypes));

            var collection = new ContainerControlledCollection<TService>(this.Container);

            collection.AppendAll(serviceTypes);

            this.RegisterForVerification(collection);

            return collection;
        }

        private ContainerControlledCollection<TService> CreateInternal<TService>(
            IEnumerable<Registration> registrations)
            where TService : class
        {
            Requires.IsNotAnAmbiguousType(typeof(TService), nameof(TService));
            Requires.IsNotNull(registrations, nameof(registrations));

            Requires.DoesNotContainNullValues(registrations, nameof(registrations));
            Requires.AreRegistrationsForThisContainer(this.Container, registrations, nameof(registrations));
            Requires.ServiceIsAssignableFromImplementations(typeof(TService), registrations, nameof(registrations),
                typeCanBeServiceType: true);
            Requires.OpenGenericTypesDoNotContainUnresolvableTypeArguments(typeof(TService), registrations,
                nameof(registrations));

            var collection = new ContainerControlledCollection<TService>(this.Container);

            collection.AppendAll(registrations);

            this.RegisterForVerification(collection);

            return collection;
        }

        private void RegisterForVerification<TService>(ContainerControlledCollection<TService> collection)
        {
            // By creating a Producer, Simple Injector will automatically register it as 'external producer',
            // which allows it to be verified. To prevent memory leaks however, this external producer is
            // linked using a WeakReference to allow it to be GCed. To prevent this from happening, while
            // the application keeps referencing the collection, we let the collection reference the producer.
<<<<<<< HEAD
            collection.ParentProducer =
                SingletonLifestyle.CreateControlledCollectionProducer(collection, this.Container);
=======
            collection.ParentProducer = collection.CreateInstanceProducer(this.container);
>>>>>>> 164b5aee
        }

        // This method is internal to prevent the main API of the framework from being 'polluted'. The
        // Collections.Append method enabled public exposure.
        private void AppendToCollectionInternal(Type itemType, Registration registration)
        {
            this.RegisterCollectionInternal(itemType,
                new[] { ContainerControlledItem.CreateFromRegistration(registration) },
                appending: true);
        }

        private void AppendToCollectionInternal(Type itemType, Type implementationType)
        {
            // NOTE: The supplied serviceTypes can be opened, partially-closed, closed, non-generic or even
            // abstract.
            this.RegisterCollectionInternal(itemType,
                new[] { ContainerControlledItem.CreateFromType(implementationType) },
                appending: true);
        }

        private void RegisterCollectionInternal(Type itemType, IEnumerable<Registration> registrations)
        {
            var controlledItems = registrations.Select(ContainerControlledItem.CreateFromRegistration).ToArray();

            this.RegisterCollectionInternal(itemType, controlledItems);
        }

        private void RegisterCollectionInternal(Type itemType, IEnumerable<Type> serviceTypes)
        {
            // NOTE: The supplied serviceTypes can be opened, partially-closed, closed, non-generic or even
            // abstract.
            var controlledItems = serviceTypes.Select(ContainerControlledItem.CreateFromType).ToArray();
            this.RegisterCollectionInternal(itemType, controlledItems);
        }

        private void RegisterCollectionInternal(Type itemType, ContainerControlledItem[] controlledItems,
            bool appending = false)
        {
            this.Container.ThrowWhenContainerIsLockedOrDisposed();

            this.RegisterGenericContainerControlledCollection(itemType, controlledItems, appending);
        }

        private void RegisterGenericContainerControlledCollection(Type itemType,
            ContainerControlledItem[] controlledItems, bool appending)
        {
            CollectionResolver resolver = this.GetContainerControlledResolver(itemType);

            resolver.AddControlledRegistrations(itemType, controlledItems, append: appending);
        }

        private void RegisterGenericContainerUncontrolledCollection(Type itemType, IEnumerable collection)
        {
            var resolver = this.Container.GetContainerUncontrolledResolver(itemType);

            var producer = SingletonLifestyle.CreateUncontrolledCollectionProducer(
                itemType, collection, this.Container);

            resolver.RegisterUncontrolledCollection(itemType, producer);
        }

        private void RegisterContainerUncontrolledCollection<T>(Type itemType,
            IEnumerable<T> containerUncontrolledCollection)
        {
            IEnumerable readOnlyCollection = containerUncontrolledCollection.MakeReadOnly();
            IEnumerable castedCollection = Helpers.CastCollection(readOnlyCollection, itemType);

            this.RegisterGenericContainerUncontrolledCollection(itemType, castedCollection);
        }

        private CollectionResolver GetContainerControlledResolver(Type itemType)
        {
            return this.Container.GetCollectionResolver(itemType, containerControlled: true);
        }
    }
}<|MERGE_RESOLUTION|>--- conflicted
+++ resolved
@@ -979,12 +979,7 @@
             // which allows it to be verified. To prevent memory leaks however, this external producer is
             // linked using a WeakReference to allow it to be GCed. To prevent this from happening, while
             // the application keeps referencing the collection, we let the collection reference the producer.
-<<<<<<< HEAD
-            collection.ParentProducer =
-                SingletonLifestyle.CreateControlledCollectionProducer(collection, this.Container);
-=======
-            collection.ParentProducer = collection.CreateInstanceProducer(this.container);
->>>>>>> 164b5aee
+            collection.ParentProducer = collection.CreateInstanceProducer(this.Container);
         }
 
         // This method is internal to prevent the main API of the framework from being 'polluted'. The
