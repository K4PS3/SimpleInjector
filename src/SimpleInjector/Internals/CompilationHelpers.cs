--- conflicted
+++ resolved
@@ -337,16 +337,7 @@
                 if (object.ReferenceEquals(registration?.Container, this.container)
                     && typeof(ScopedRegistration<>).IsGenericTypeDefinitionOf(registration.GetType()))
                 {
-<<<<<<< HEAD
-                    Type type = registration.GetType();
-
-                    if (typeof(ScopedRegistration<>).IsGenericTypeDefinitionOf(type))
-                    {
-                        return registration;
-                    }
-=======
                     return registration;
->>>>>>> a92d18ea
                 }
 
                 return null;
